name: Documentation PRs

on:
  push:
    branches:
      - master
  pull_request:
    branches:
      - master
      
jobs:
  linting:
    name: "Markdown linting"
    runs-on: ubuntu-latest
    steps:
      - uses: actions/checkout@v3
        name: Check out the code
      - name: Lint Code Base
        uses: docker://ghcr.io/igorshubovych/markdownlint-cli:latest
        with:
          args: "--disable MD009 -- docs/**/*.md"
  spellcheck:
    name: "Spell check"
    runs-on: ubuntu-latest
    steps:
      - uses: actions/checkout@v4
        name: Check out the code
      - uses: actions/setup-node@v4
        name: Setup node
        with:
<<<<<<< HEAD
          node-version: "18"
=======
          node-version: 18
>>>>>>> 0400be21
      - run: npm install -g cspell
        name: Install cSpell
      - run: cspell --config ./docs/cSpell.json "docs/**/*.md"
        name: run cSpell

      - name: Build docs
        run: ./build.sh --no-color docs-import-v3<|MERGE_RESOLUTION|>--- conflicted
+++ resolved
@@ -28,11 +28,7 @@
       - uses: actions/setup-node@v4
         name: Setup node
         with:
-<<<<<<< HEAD
-          node-version: "18"
-=======
           node-version: 18
->>>>>>> 0400be21
       - run: npm install -g cspell
         name: Install cSpell
       - run: cspell --config ./docs/cSpell.json "docs/**/*.md"
