﻿<?xml version="1.0" encoding="utf-8"?>
<Project ToolsVersion="12.0" DefaultTargets="Build" xmlns="http://schemas.microsoft.com/developer/msbuild/2003">
  <Import Project="$(MSBuildExtensionsPath)\$(MSBuildToolsVersion)\Microsoft.Common.props" Condition="Exists('$(MSBuildExtensionsPath)\$(MSBuildToolsVersion)\Microsoft.Common.props')" />
  <PropertyGroup>
    <Configuration Condition=" '$(Configuration)' == '' ">Debug</Configuration>
    <Platform Condition=" '$(Platform)' == '' ">AnyCPU</Platform>
    <ProjectGuid>{6CB31CF9-9556-4E1D-8196-025156A783CD}</ProjectGuid>
    <OutputType>Library</OutputType>
    <AppDesignerFolder>Properties</AppDesignerFolder>
    <RootNamespace>Marten.Testing</RootNamespace>
    <AssemblyName>Marten.Testing</AssemblyName>
    <TargetFrameworkVersion>v4.6</TargetFrameworkVersion>
    <FileAlignment>512</FileAlignment>
    <TargetFrameworkProfile />
  </PropertyGroup>
  <PropertyGroup Condition=" '$(Configuration)|$(Platform)' == 'Debug|AnyCPU' ">
    <DebugSymbols>true</DebugSymbols>
    <DebugType>full</DebugType>
    <Optimize>false</Optimize>
    <OutputPath>bin\Debug\</OutputPath>
    <DefineConstants>DEBUG;TRACE</DefineConstants>
    <ErrorReport>prompt</ErrorReport>
    <WarningLevel>4</WarningLevel>
  </PropertyGroup>
  <PropertyGroup Condition=" '$(Configuration)|$(Platform)' == 'Release|AnyCPU' ">
    <DebugType>pdbonly</DebugType>
    <Optimize>true</Optimize>
    <OutputPath>bin\Release\</OutputPath>
    <DefineConstants>TRACE</DefineConstants>
    <ErrorReport>prompt</ErrorReport>
    <WarningLevel>4</WarningLevel>
  </PropertyGroup>
  <ItemGroup>
    <Reference Include="System" />
    <Reference Include="System.Core" />
    <Reference Include="System.Web" />
    <Reference Include="System.Xml.Linq" />
    <Reference Include="System.Data.DataSetExtensions" />
    <Reference Include="Microsoft.CSharp" />
    <Reference Include="System.Data" />
    <Reference Include="System.Xml" />
  </ItemGroup>
  <ItemGroup>
    <Compile Include="..\CommonAssemblyInfo.cs">
      <Link>CommonAssemblyInfo.cs</Link>
    </Compile>
    <Compile Include="auto_assign_missing_guid_ids_Tests.cs" />
    <Compile Include="Bugs\ability_to_persist_nested_types_Tests.cs" />
    <Compile Include="Bugs\Bug118_bad_exception_message_Tests.cs" />
    <Compile Include="Bugs\Bug145_table_getting_erroneously_regenerated_Tests.cs" />
    <Compile Include="Bugs\Bug_130_enable_case_insensitive_custom_sql_queries_Tests.cs" />
    <Compile Include="Bugs\Bug_127_do_not_recreate_a_table_with_duplicated_string_field_Tests.cs" />
    <Compile Include="Bugs\Bug_187_not_assigning_id_in_BulkInsert_Tests.cs" />
    <Compile Include="bulk_loading_Tests.cs" />
    <Compile Include="Codegen\dumping_the_complete_source_code_Tests.cs" />
    <Compile Include="delete_many_documents_by_query_Tests.cs" />
    <Compile Include="detecting_insert_or_update_Tests.cs" />
    <Compile Include="DocumentMappingTests.cs" />
    <Compile Include="DocumentSession_change_set_tracking_Tests.cs" />
    <Compile Include="document_session_logs_SaveChanges_Tests.cs" />
    <Compile Include="document_session_storing_from_another_assembly_Tests.cs" />
    <Compile Include="ConnectionSource.cs" />
    <Compile Include="DevelopmentModeRegistry.cs" />
    <Compile Include="DocumentSessionFixture.cs" />
    <Compile Include="Documents\Company.cs" />
    <Compile Include="Documents\UserWithInheritedId.cs" />
    <Compile Include="Documents\Issue.cs" />
    <Compile Include="Documents\User.cs" />
    <Compile Include="document_session_delete_a_single_document_Tests.cs" />
    <Compile Include="document_session_persist_and_load_single_documents_Tests.cs" />
    <Compile Include="document_types_must_have_an_id_member_Tests.cs" />
    <Compile Include="duplicate_fields_in_table_and_upsert_Tests.cs" />
    <Compile Include="Events\AggregateModelTests.cs" />
    <Compile Include="Events\end_to_end_event_capture_and_fetching_the_stream_Tests.cs" />
    <Compile Include="Events\EventGraphTests.cs" />
    <Compile Include="Events\EventMappingTests.cs" />
    <Compile Include="Events\event_administration_Tests.cs" />
    <Compile Include="Events\FakeAggregate.cs" />
    <Compile Include="Events\plv8_transformation_functions_Tests.cs" />
    <Compile Include="Events\query_against_event_documents_Tests.cs" />
    <Compile Include="Events\QuestTypes.cs" />
    <Compile Include="Events\using_the_schema_objects_Tests.cs" />
    <Compile Include="Examples\ConfiguringDocumentStore.cs" />
    <Compile Include="Examples\Deletes.cs" />
    <Compile Include="Examples\DiagnosticsExamples.cs" />
    <Compile Include="Examples\DocumentCleanerExamples.cs" />
    <Compile Include="Examples\ExportingDDL.cs" />
    <Compile Include="Examples\IdentityMapTests.cs" />
    <Compile Include="Examples\IdExamples.cs" />
    <Compile Include="Examples\LinqExamples.cs" />
    <Compile Include="Examples\Load_by_Id.cs" />
    <Compile Include="Examples\MartenRegistryExamples.cs" />
    <Compile Include="Examples\SagaStorageExample.cs" />
    <Compile Include="Examples\Searching_Within_Child_Collections.cs" />
    <Compile Include="Examples\UnitOfWorkMechanics.cs" />
    <Compile Include="Fixtures\EventStore\EventStoreFixture.cs" />
    <Compile Include="Fixtures\EventStore\QuestEventFixture.cs" />
    <Compile Include="Fixtures\LinqFixture.cs" />
    <Compile Include="Fixtures\OrderingFixture.cs" />
    <Compile Include="Fixtures\ResultSet.cs" />
    <Compile Include="Fixtures\Target.cs" />
    <Compile Include="Generation\TableDefinitionTests.cs" />
    <Compile Include="Generation\TableDiffTests.cs" />
    <Compile Include="Github\Documents.cs" />
    <Compile Include="Github\GhRepository.cs" />
    <Compile Include="Github\GhUser.cs" />
    <Compile Include="Github\GitHubExporter.cs" />
    <Compile Include="Github\RepositoryHistory.cs" />
    <Compile Include="insert_timing.cs" />
    <Compile Include="Linq\invoking_queryable_any_async_Tests.cs" />
    <Compile Include="Linq\invoking_queryable_count_async_Tests.cs" />
    <Compile Include="Linq\invoking_queryable_through_first_async_Tests.cs" />
    <Compile Include="Linq\invoking_queryable_through_single_async_Tests.cs" />
    <Compile Include="Linq\deep_searches_Tests.cs" />
    <Compile Include="Linq\invoking_queryable_any_Tests.cs">
      <SubType>Code</SubType>
    </Compile>
    <Compile Include="Linq\invoking_queryable_count_Tests.cs">
      <SubType>Code</SubType>
    </Compile>
    <Compile Include="Linq\invoking_queryable_through_first_Tests.cs">
      <SubType>Code</SubType>
    </Compile>
    <Compile Include="Linq\invoking_queryable_through_last_Tests.cs" />
    <Compile Include="Linq\invoking_queryable_through_single_Tests.cs">
      <SubType>Code</SubType>
    </Compile>
    <Compile Include="Linq\invoking_queryable_through_to_list_async_Tests.cs" />
    <Compile Include="Linq\invoking_query_with_select_Tests.cs" />
    <Compile Include="Linq\ExpressionExtensionsTests.cs" />
    <Compile Include="Linq\query_against_dateoffset_Tests.cs" />
    <Compile Include="Linq\query_against_primitive_array_Tests.cs" />
    <Compile Include="Linq\query_running_through_the_IdentityMap_Tests.cs" />
    <Compile Include="Linq\query_with_any_within_child_collection_Tests.cs" />
    <Compile Include="Linq\query_beginning_with_constant_Tests.cs" />
    <Compile Include="Linq\query_with_float_Tests.cs" />
    <Compile Include="Linq\query_with_is_one_of_Tests.cs" />
    <Compile Include="Linq\query_with_modulo_Tests.cs" />
    <Compile Include="Linq\query_with_enums_Tests.cs" />
    <Compile Include="Linq\query_with_nullable_types_Tests.cs" />
    <Compile Include="Linq\using_containment_operator_in_linq_Tests.cs" />
    <Compile Include="Linq\using_custom_Linq_parser_plugins_Tests.cs" />
    <Compile Include="Linq\using_multiple_where_clauses_Tests.cs" />
    <Compile Include="MartenRegistryTests.cs" />
    <Compile Include="performance_report.cs" />
    <Compile Include="performance_tuning.cs" />
    <Compile Include="persisting_document_with_string_id_Tests.cs" />
    <Compile Include="QuerySessionTests.cs" />
<<<<<<< HEAD
    <Compile Include="Schema\configuring_foreign_key_fields_Tests.cs" />
=======
    <Compile Include="Schema\auto_create_mode_Tests.cs" />
>>>>>>> afd9b50a
    <Compile Include="Schema\configuring_searchable_fields_Tests.cs" />
    <Compile Include="Schema\configuring_the_document_type_alias_Tests.cs" />
    <Compile Include="Schema\do_not_overwrite_tables_with_searchable_fields_Tests.cs" />
    <Compile Include="Schema\Hierarchies\end_to_end_document_hierarchy_usage_Tests.cs" />
    <Compile Include="Schema\Hierarchies\generating_code_and_sql_for_hierarchy_smoke_Tests.cs" />
    <Compile Include="Schema\Hierarchies\HierarchyArgumentTests.cs" />
    <Compile Include="Schema\ForeignKeyDefinitionTests.cs" />
    <Compile Include="Schema\IndexDefinitionTests.cs" />
    <Compile Include="Schema\Sequences\configuring_hilo_overrides_Tests.cs" />
    <Compile Include="Schema\table_regeneration_with_new_searchable_fields_Tests.cs" />
    <Compile Include="Schema\when_deriving_the_table_definition_from_the_database_schema_Tests.cs" />
    <Compile Include="Schema\will_build_a_new_database_table_if_definition_changes_Tests.cs" />
    <Compile Include="Schema\will_name_nested_class_documents_appropriately.cs" />
    <Compile Include="foreign_key_persisting_Tests.cs" />
    <Compile Include="searchable_properties_Tests.cs" />
    <Compile Include="Services\BatchedQuerying\batched_querying_acceptance_Tests.cs" />
    <Compile Include="Services\DirtyTrackingIdentityMapTests.cs" />
    <Compile Include="Services\IdentityMapTests.cs" />
    <Compile Include="Services\ManagedConnectionTests.cs" />
    <Compile Include="Services\NulloIdentityMapTests.cs" />
    <Compile Include="Services\TrackedEntityTests.cs" />
    <Compile Include="Session\document_session_find_json_async_Tests.cs" />
    <Compile Include="Session\document_session_load_already_loaded_document_Tests.cs" />
    <Compile Include="Session\document_session_find_json_Tests.cs" />
    <Compile Include="Session\document_session_load_not_yet_persisted_document_Tests.cs" />
    <Compile Include="Session\document_session_update_existing_document_without_dirty_checking_Tests.cs" />
    <Compile Include="StoreOptionsTests.cs" />
    <Compile Include="store_and_bulk_insert_by_mixed_bag_of_document_types_Tests.cs" />
    <Compile Include="TrackingSession\document_session_load_already_loaded_document_Tests.cs" />
    <Compile Include="TrackingSession\document_session_load_not_found_then_stored_Tests.cs" />
    <Compile Include="TrackingSession\document_session_load_not_yet_persisted_document_Tests.cs" />
    <Compile Include="persist_and_deleting_multiple_documents_Tests.cs" />
    <Compile Include="persist_and_load_documents_with_int_ids_Tests.cs" />
    <Compile Include="persist_and_load_documents_with_long_ids_Tests.cs" />
    <Compile Include="PlayingTests.cs" />
    <Compile Include="Properties\AssemblyInfo.cs" />
    <Compile Include="query_by_sql_where_clause_Tests.cs" />
    <Compile Include="Schema\DocumentMappingTests.cs" />
    <Compile Include="Schema\DocumentSchemaTests.cs" />
    <Compile Include="Schema\DocumentCleanerTests.cs" />
    <Compile Include="Schema\DocumentStorageBuilderTests.cs" />
    <Compile Include="Schema\DuplicatedFieldTests.cs" />
    <Compile Include="Schema\duplicate_deep_accessor_and_query_Tests.cs" />
    <Compile Include="Schema\JsonLocatorFieldTests.cs" />
    <Compile Include="Schema\ProductionModeSchemeCreationTests.cs" />
    <Compile Include="Schema\SchemaBuilderTests.cs" />
    <Compile Include="Schema\Sequences\HiLoIdGenerationTests.cs" />
    <Compile Include="Schema\Sequences\HiLoSequenceTests.cs" />
    <Compile Include="Schema\Sequences\SequenceFactoryTests.cs" />
    <Compile Include="show_document_storage_code_in_diagnostics_Tests.cs" />
    <Compile Include="SpecificationExtensions.cs" />
    <Compile Include="TrackingSession\document_session_update_existing_documents_in_collection_Tests.cs" />
    <Compile Include="TrackingSession\document_session_update_existing_document_Tests.cs" />
    <Compile Include="TypeMappingsTests.cs" />
    <Compile Include="UnitOfWorkTests.cs" />
    <Compile Include="UnitOfWork_PendingChanges_Functionality_Tests.cs" />
    <Compile Include="Using_DocumentSessionListener_Tests.cs" />
    <Compile Include="Util\CommandExtensionsTests.cs" />
    <Compile Include="Util\update_batch_Tests.cs" />
  </ItemGroup>
  <ItemGroup>
    <ProjectReference Include="..\Marten.Testing.OtherAssembly\Marten.Testing.OtherAssembly.csproj">
      <Project>{ee53c3d3-65ae-42ef-92f4-116e8d6889dd}</Project>
      <Name>Marten.Testing.OtherAssembly</Name>
    </ProjectReference>
    <ProjectReference Include="..\Marten\Marten.csproj">
      <Project>{3d44a648-636e-4d4e-b943-361d103f1fa2}</Project>
      <Name>Marten</Name>
    </ProjectReference>
  </ItemGroup>
  <Import Project="$(MSBuildToolsPath)\Microsoft.CSharp.targets" />
  <!-- To modify your build process, add your task inside one of the targets below and uncomment it. 
       Other similar extension points exist, see Microsoft.Common.targets.
  <Target Name="BeforeBuild">
  </Target>
  <Target Name="AfterBuild">
  </Target>
  -->
  <ItemGroup>
    <Content Include="connection.txt" />
    <Content Include="Events\fake_aggregate.js" />
    <Content Include="Events\location.js" />
    <Content Include="Events\party.js" />
  </ItemGroup>
  <ItemGroup>
    <None Include="App.config">
      <SubType>Designer</SubType>
    </None>
  </ItemGroup>
  <Choose>
    <When Condition="$(TargetFrameworkIdentifier) == '.NETFramework' And ($(TargetFrameworkVersion) == 'v4.5' Or $(TargetFrameworkVersion) == 'v4.5.1' Or $(TargetFrameworkVersion) == 'v4.5.2' Or $(TargetFrameworkVersion) == 'v4.5.3' Or $(TargetFrameworkVersion) == 'v4.6')">
      <ItemGroup>
        <Reference Include="Baseline">
          <HintPath>..\..\packages\Baseline\lib\net45\Baseline.dll</HintPath>
          <Private>True</Private>
          <Paket>True</Paket>
        </Reference>
      </ItemGroup>
    </When>
  </Choose>
  <Choose>
    <When Condition="$(TargetFrameworkIdentifier) == '.NETFramework' And ($(TargetFrameworkVersion) == 'v4.0' Or $(TargetFrameworkVersion) == 'v4.5' Or $(TargetFrameworkVersion) == 'v4.5.1' Or $(TargetFrameworkVersion) == 'v4.5.2' Or $(TargetFrameworkVersion) == 'v4.5.3' Or $(TargetFrameworkVersion) == 'v4.6')">
      <ItemGroup>
        <Reference Include="HtmlTags">
          <HintPath>..\..\packages\HtmlTags\lib\4.0\HtmlTags.dll</HintPath>
          <Private>True</Private>
          <Paket>True</Paket>
        </Reference>
      </ItemGroup>
    </When>
  </Choose>
  <Choose>
    <When Condition="$(TargetFrameworkIdentifier) == '.NETFramework' And ($(TargetFrameworkVersion) == 'v4.5' Or $(TargetFrameworkVersion) == 'v4.5.1' Or $(TargetFrameworkVersion) == 'v4.5.2' Or $(TargetFrameworkVersion) == 'v4.5.3' Or $(TargetFrameworkVersion) == 'v4.6')">
      <ItemGroup>
        <Reference Include="Jil">
          <HintPath>..\..\packages\Jil\lib\net45\Jil.dll</HintPath>
          <Private>True</Private>
          <Paket>True</Paket>
        </Reference>
        <Reference Include="System.Runtime.Serialization">
          <Paket>True</Paket>
        </Reference>
      </ItemGroup>
    </When>
  </Choose>
  <Choose>
    <When Condition="$(TargetFrameworkIdentifier) == '.NETFramework' And ($(TargetFrameworkVersion) == 'v4.0')">
      <ItemGroup>
        <Reference Include="System.IO">
          <HintPath>..\..\packages\Microsoft.Bcl\lib\net40\System.IO.dll</HintPath>
          <Private>True</Private>
          <Paket>True</Paket>
        </Reference>
        <Reference Include="System.Runtime">
          <HintPath>..\..\packages\Microsoft.Bcl\lib\net40\System.Runtime.dll</HintPath>
          <Private>True</Private>
          <Paket>True</Paket>
        </Reference>
        <Reference Include="System.Threading.Tasks">
          <HintPath>..\..\packages\Microsoft.Bcl\lib\net40\System.Threading.Tasks.dll</HintPath>
          <Private>True</Private>
          <Paket>True</Paket>
        </Reference>
      </ItemGroup>
    </When>
    <When Condition="$(TargetFrameworkIdentifier) == 'Silverlight' And $(TargetFrameworkVersion) == 'v4.0'">
      <ItemGroup>
        <Reference Include="System.IO">
          <HintPath>..\..\packages\Microsoft.Bcl\lib\sl4\System.IO.dll</HintPath>
          <Private>True</Private>
          <Paket>True</Paket>
        </Reference>
        <Reference Include="System.Runtime">
          <HintPath>..\..\packages\Microsoft.Bcl\lib\sl4\System.Runtime.dll</HintPath>
          <Private>True</Private>
          <Paket>True</Paket>
        </Reference>
        <Reference Include="System.Threading.Tasks">
          <HintPath>..\..\packages\Microsoft.Bcl\lib\sl4\System.Threading.Tasks.dll</HintPath>
          <Private>True</Private>
          <Paket>True</Paket>
        </Reference>
      </ItemGroup>
    </When>
    <When Condition="$(TargetFrameworkIdentifier) == 'Silverlight' And $(TargetFrameworkVersion) == 'v5.0'">
      <ItemGroup>
        <Reference Include="System.IO">
          <HintPath>..\..\packages\Microsoft.Bcl\lib\sl5\System.IO.dll</HintPath>
          <Private>True</Private>
          <Paket>True</Paket>
        </Reference>
        <Reference Include="System.Runtime">
          <HintPath>..\..\packages\Microsoft.Bcl\lib\sl5\System.Runtime.dll</HintPath>
          <Private>True</Private>
          <Paket>True</Paket>
        </Reference>
        <Reference Include="System.Threading.Tasks">
          <HintPath>..\..\packages\Microsoft.Bcl\lib\sl5\System.Threading.Tasks.dll</HintPath>
          <Private>True</Private>
          <Paket>True</Paket>
        </Reference>
      </ItemGroup>
    </When>
    <When Condition="$(TargetFrameworkIdentifier) == 'WindowsPhone' And $(TargetFrameworkVersion) == 'v7.1'">
      <ItemGroup>
        <Reference Include="System.IO">
          <HintPath>..\..\packages\Microsoft.Bcl\lib\sl4-windowsphone71\System.IO.dll</HintPath>
          <Private>True</Private>
          <Paket>True</Paket>
        </Reference>
        <Reference Include="System.Runtime">
          <HintPath>..\..\packages\Microsoft.Bcl\lib\sl4-windowsphone71\System.Runtime.dll</HintPath>
          <Private>True</Private>
          <Paket>True</Paket>
        </Reference>
        <Reference Include="System.Threading.Tasks">
          <HintPath>..\..\packages\Microsoft.Bcl\lib\sl4-windowsphone71\System.Threading.Tasks.dll</HintPath>
          <Private>True</Private>
          <Paket>True</Paket>
        </Reference>
      </ItemGroup>
    </When>
    <When Condition="($(TargetFrameworkProfile) == 'Profile14') Or ($(TargetFrameworkProfile) == 'Profile19') Or ($(TargetFrameworkProfile) == 'Profile24') Or ($(TargetFrameworkProfile) == 'Profile37') Or ($(TargetFrameworkProfile) == 'Profile42') Or ($(TargetFrameworkProfile) == 'Profile47') Or ($(TargetFrameworkProfile) == 'Profile136') Or ($(TargetFrameworkProfile) == 'Profile147') Or ($(TargetFrameworkProfile) == 'Profile158') Or ($(TargetFrameworkProfile) == 'Profile225') Or ($(TargetFrameworkProfile) == 'Profile240') Or ($(TargetFrameworkProfile) == 'Profile255') Or ($(TargetFrameworkProfile) == 'Profile328') Or ($(TargetFrameworkProfile) == 'Profile336') Or ($(TargetFrameworkProfile) == 'Profile344')">
      <ItemGroup>
        <Reference Include="System.IO">
          <HintPath>..\..\packages\Microsoft.Bcl\lib\portable-net40+sl5+win8+wp8+wpa81\System.IO.dll</HintPath>
          <Private>True</Private>
          <Paket>True</Paket>
        </Reference>
        <Reference Include="System.Runtime">
          <HintPath>..\..\packages\Microsoft.Bcl\lib\portable-net40+sl5+win8+wp8+wpa81\System.Runtime.dll</HintPath>
          <Private>True</Private>
          <Paket>True</Paket>
        </Reference>
        <Reference Include="System.Threading.Tasks">
          <HintPath>..\..\packages\Microsoft.Bcl\lib\portable-net40+sl5+win8+wp8+wpa81\System.Threading.Tasks.dll</HintPath>
          <Private>True</Private>
          <Paket>True</Paket>
        </Reference>
      </ItemGroup>
    </When>
    <When Condition="($(TargetFrameworkProfile) == 'Profile3') Or ($(TargetFrameworkProfile) == 'Profile18') Or ($(TargetFrameworkProfile) == 'Profile23') Or ($(TargetFrameworkProfile) == 'Profile41') Or ($(TargetFrameworkProfile) == 'Profile46')">
      <ItemGroup>
        <Reference Include="System.IO">
          <HintPath>..\..\packages\Microsoft.Bcl\lib\portable-net40+sl4+win8\System.IO.dll</HintPath>
          <Private>True</Private>
          <Paket>True</Paket>
        </Reference>
        <Reference Include="System.Runtime">
          <HintPath>..\..\packages\Microsoft.Bcl\lib\portable-net40+sl4+win8\System.Runtime.dll</HintPath>
          <Private>True</Private>
          <Paket>True</Paket>
        </Reference>
        <Reference Include="System.Threading.Tasks">
          <HintPath>..\..\packages\Microsoft.Bcl\lib\portable-net40+sl4+win8\System.Threading.Tasks.dll</HintPath>
          <Private>True</Private>
          <Paket>True</Paket>
        </Reference>
      </ItemGroup>
    </When>
    <When Condition="($(TargetFrameworkProfile) == 'Profile31') Or ($(TargetFrameworkProfile) == 'Profile84') Or ($(TargetFrameworkProfile) == 'Profile92') Or ($(TargetFrameworkProfile) == 'Profile102') Or ($(TargetFrameworkProfile) == 'Profile157')">
      <ItemGroup>
        <Reference Include="System.IO">
          <HintPath>..\..\packages\Microsoft.Bcl\lib\portable-net40+win8+wp8+wpa81\System.IO.dll</HintPath>
          <Private>True</Private>
          <Paket>True</Paket>
        </Reference>
        <Reference Include="System.Runtime">
          <HintPath>..\..\packages\Microsoft.Bcl\lib\portable-net40+win8+wp8+wpa81\System.Runtime.dll</HintPath>
          <Private>True</Private>
          <Paket>True</Paket>
        </Reference>
        <Reference Include="System.Threading.Tasks">
          <HintPath>..\..\packages\Microsoft.Bcl\lib\portable-net40+win8+wp8+wpa81\System.Threading.Tasks.dll</HintPath>
          <Private>True</Private>
          <Paket>True</Paket>
        </Reference>
      </ItemGroup>
    </When>
    <When Condition="($(TargetFrameworkProfile) == 'Profile36') Or ($(TargetFrameworkProfile) == 'Profile143') Or ($(TargetFrameworkProfile) == 'Profile154')">
      <ItemGroup>
        <Reference Include="System.IO">
          <HintPath>..\..\packages\Microsoft.Bcl\lib\portable-net40+sl4+win8+wp8+wpa81\System.IO.dll</HintPath>
          <Private>True</Private>
          <Paket>True</Paket>
        </Reference>
        <Reference Include="System.Runtime">
          <HintPath>..\..\packages\Microsoft.Bcl\lib\portable-net40+sl4+win8+wp8+wpa81\System.Runtime.dll</HintPath>
          <Private>True</Private>
          <Paket>True</Paket>
        </Reference>
        <Reference Include="System.Threading.Tasks">
          <HintPath>..\..\packages\Microsoft.Bcl\lib\portable-net40+sl4+win8+wp8+wpa81\System.Threading.Tasks.dll</HintPath>
          <Private>True</Private>
          <Paket>True</Paket>
        </Reference>
      </ItemGroup>
    </When>
    <When Condition="($(TargetFrameworkProfile) == 'Profile5') Or ($(TargetFrameworkProfile) == 'Profile6')">
      <ItemGroup>
        <Reference Include="System.IO">
          <HintPath>..\..\packages\Microsoft.Bcl\lib\portable-net40+win8\System.IO.dll</HintPath>
          <Private>True</Private>
          <Paket>True</Paket>
        </Reference>
        <Reference Include="System.Runtime">
          <HintPath>..\..\packages\Microsoft.Bcl\lib\portable-net40+win8\System.Runtime.dll</HintPath>
          <Private>True</Private>
          <Paket>True</Paket>
        </Reference>
        <Reference Include="System.Threading.Tasks">
          <HintPath>..\..\packages\Microsoft.Bcl\lib\portable-net40+win8\System.Threading.Tasks.dll</HintPath>
          <Private>True</Private>
          <Paket>True</Paket>
        </Reference>
      </ItemGroup>
    </When>
    <When Condition="($(TargetFrameworkProfile) == 'Profile88') Or ($(TargetFrameworkProfile) == 'Profile96') Or ($(TargetFrameworkProfile) == 'Profile104')">
      <ItemGroup>
        <Reference Include="System.IO">
          <HintPath>..\..\packages\Microsoft.Bcl\lib\portable-net40+sl4+win8+wp71+wpa81\System.IO.dll</HintPath>
          <Private>True</Private>
          <Paket>True</Paket>
        </Reference>
        <Reference Include="System.Runtime">
          <HintPath>..\..\packages\Microsoft.Bcl\lib\portable-net40+sl4+win8+wp71+wpa81\System.Runtime.dll</HintPath>
          <Private>True</Private>
          <Paket>True</Paket>
        </Reference>
        <Reference Include="System.Threading.Tasks">
          <HintPath>..\..\packages\Microsoft.Bcl\lib\portable-net40+sl4+win8+wp71+wpa81\System.Threading.Tasks.dll</HintPath>
          <Private>True</Private>
          <Paket>True</Paket>
        </Reference>
      </ItemGroup>
    </When>
  </Choose>
  <ItemGroup>
    <Analyzer Include="..\..\packages\Microsoft.CodeAnalysis.Analyzers\analyzers\dotnet\cs\Microsoft.CodeAnalysis.Analyzers.dll">
      <Paket>True</Paket>
    </Analyzer>
    <Analyzer Include="..\..\packages\Microsoft.CodeAnalysis.Analyzers\analyzers\dotnet\cs\Microsoft.CodeAnalysis.CSharp.Analyzers.dll">
      <Paket>True</Paket>
    </Analyzer>
  </ItemGroup>
  <Choose>
    <When Condition="$(TargetFrameworkIdentifier) == '.NETFramework' And ($(TargetFrameworkVersion) == 'v4.5' Or $(TargetFrameworkVersion) == 'v4.5.1' Or $(TargetFrameworkVersion) == 'v4.5.2' Or $(TargetFrameworkVersion) == 'v4.5.3' Or $(TargetFrameworkVersion) == 'v4.6')">
      <ItemGroup>
        <Reference Include="Microsoft.CodeAnalysis">
          <HintPath>..\..\packages\Microsoft.CodeAnalysis.Common\lib\net45\Microsoft.CodeAnalysis.dll</HintPath>
          <Private>True</Private>
          <Paket>True</Paket>
        </Reference>
      </ItemGroup>
    </When>
    <When Condition="($(TargetFrameworkIdentifier) == '.NETCore') Or ($(TargetFrameworkIdentifier) == 'MonoAndroid') Or ($(TargetFrameworkIdentifier) == 'MonoTouch') Or ($(TargetFrameworkIdentifier) == 'Xamarin.iOS') Or ($(TargetFrameworkIdentifier) == 'Xamarin.Mac') Or ($(TargetFrameworkProfile) == 'Profile7') Or ($(TargetFrameworkProfile) == 'Profile44')">
      <ItemGroup>
        <Reference Include="Microsoft.CodeAnalysis">
          <HintPath>..\..\packages\Microsoft.CodeAnalysis.Common\lib\portable-net45+win8\Microsoft.CodeAnalysis.dll</HintPath>
          <Private>True</Private>
          <Paket>True</Paket>
        </Reference>
      </ItemGroup>
    </When>
  </Choose>
  <Choose>
    <When Condition="$(TargetFrameworkIdentifier) == '.NETFramework' And ($(TargetFrameworkVersion) == 'v4.5' Or $(TargetFrameworkVersion) == 'v4.5.1' Or $(TargetFrameworkVersion) == 'v4.5.2' Or $(TargetFrameworkVersion) == 'v4.5.3' Or $(TargetFrameworkVersion) == 'v4.6')">
      <ItemGroup>
        <Reference Include="Microsoft.CodeAnalysis.CSharp">
          <HintPath>..\..\packages\Microsoft.CodeAnalysis.CSharp\lib\net45\Microsoft.CodeAnalysis.CSharp.dll</HintPath>
          <Private>True</Private>
          <Paket>True</Paket>
        </Reference>
      </ItemGroup>
    </When>
    <When Condition="($(TargetFrameworkIdentifier) == '.NETCore') Or ($(TargetFrameworkIdentifier) == 'MonoAndroid') Or ($(TargetFrameworkIdentifier) == 'MonoTouch') Or ($(TargetFrameworkIdentifier) == 'Xamarin.iOS') Or ($(TargetFrameworkIdentifier) == 'Xamarin.Mac') Or ($(TargetFrameworkProfile) == 'Profile7') Or ($(TargetFrameworkProfile) == 'Profile44')">
      <ItemGroup>
        <Reference Include="Microsoft.CodeAnalysis.CSharp">
          <HintPath>..\..\packages\Microsoft.CodeAnalysis.CSharp\lib\portable-net45+win8\Microsoft.CodeAnalysis.CSharp.dll</HintPath>
          <Private>True</Private>
          <Paket>True</Paket>
        </Reference>
      </ItemGroup>
    </When>
  </Choose>
  <Choose>
    <When Condition="$(TargetFrameworkIdentifier) == '.NETCore'">
      <ItemGroup>
        <Reference Include="System.Net.Http.Extensions">
          <HintPath>..\..\packages\Microsoft.Net.Http\lib\win8\System.Net.Http.Extensions.dll</HintPath>
          <Private>True</Private>
          <Paket>True</Paket>
        </Reference>
        <Reference Include="System.Net.Http.Primitives">
          <HintPath>..\..\packages\Microsoft.Net.Http\lib\win8\System.Net.Http.Primitives.dll</HintPath>
          <Private>True</Private>
          <Paket>True</Paket>
        </Reference>
      </ItemGroup>
    </When>
    <When Condition="$(TargetFrameworkIdentifier) == '.NETFramework' And ($(TargetFrameworkVersion) == 'v4.0')">
      <ItemGroup>
        <Reference Include="System.Net.Http.Extensions">
          <HintPath>..\..\packages\Microsoft.Net.Http\lib\net40\System.Net.Http.Extensions.dll</HintPath>
          <Private>True</Private>
          <Paket>True</Paket>
        </Reference>
        <Reference Include="System.Net.Http.Primitives">
          <HintPath>..\..\packages\Microsoft.Net.Http\lib\net40\System.Net.Http.Primitives.dll</HintPath>
          <Private>True</Private>
          <Paket>True</Paket>
        </Reference>
        <Reference Include="System.Net.Http.WebRequest">
          <HintPath>..\..\packages\Microsoft.Net.Http\lib\net40\System.Net.Http.WebRequest.dll</HintPath>
          <Private>True</Private>
          <Paket>True</Paket>
        </Reference>
        <Reference Include="System.Net.Http">
          <HintPath>..\..\packages\Microsoft.Net.Http\lib\net40\System.Net.Http.dll</HintPath>
          <Private>True</Private>
          <Paket>True</Paket>
        </Reference>
      </ItemGroup>
    </When>
    <When Condition="$(TargetFrameworkIdentifier) == '.NETFramework' And ($(TargetFrameworkVersion) == 'v4.5' Or $(TargetFrameworkVersion) == 'v4.5.1' Or $(TargetFrameworkVersion) == 'v4.5.2' Or $(TargetFrameworkVersion) == 'v4.5.3' Or $(TargetFrameworkVersion) == 'v4.6')">
      <ItemGroup>
        <Reference Include="System.Net.Http.Extensions">
          <HintPath>..\..\packages\Microsoft.Net.Http\lib\net45\System.Net.Http.Extensions.dll</HintPath>
          <Private>True</Private>
          <Paket>True</Paket>
        </Reference>
        <Reference Include="System.Net.Http.Primitives">
          <HintPath>..\..\packages\Microsoft.Net.Http\lib\net45\System.Net.Http.Primitives.dll</HintPath>
          <Private>True</Private>
          <Paket>True</Paket>
        </Reference>
        <Reference Include="System.Net.Http">
          <Paket>True</Paket>
        </Reference>
        <Reference Include="System.Net.Http.WebRequest">
          <Paket>True</Paket>
        </Reference>
      </ItemGroup>
    </When>
    <When Condition="$(TargetFrameworkIdentifier) == 'MonoAndroid'">
      <ItemGroup>
        <Reference Include="System.Net.Http.Extensions">
          <HintPath>..\..\packages\Microsoft.Net.Http\lib\monoandroid\System.Net.Http.Extensions.dll</HintPath>
          <Private>True</Private>
          <Paket>True</Paket>
        </Reference>
        <Reference Include="System.Net.Http.Primitives">
          <HintPath>..\..\packages\Microsoft.Net.Http\lib\monoandroid\System.Net.Http.Primitives.dll</HintPath>
          <Private>True</Private>
          <Paket>True</Paket>
        </Reference>
        <Reference Include="System.Net.Http">
          <Paket>True</Paket>
        </Reference>
      </ItemGroup>
    </When>
    <When Condition="$(TargetFrameworkIdentifier) == 'MonoTouch'">
      <ItemGroup>
        <Reference Include="System.Net.Http.Extensions">
          <HintPath>..\..\packages\Microsoft.Net.Http\lib\monotouch\System.Net.Http.Extensions.dll</HintPath>
          <Private>True</Private>
          <Paket>True</Paket>
        </Reference>
        <Reference Include="System.Net.Http.Primitives">
          <HintPath>..\..\packages\Microsoft.Net.Http\lib\monotouch\System.Net.Http.Primitives.dll</HintPath>
          <Private>True</Private>
          <Paket>True</Paket>
        </Reference>
        <Reference Include="System.Net.Http">
          <Paket>True</Paket>
        </Reference>
      </ItemGroup>
    </When>
    <When Condition="$(TargetFrameworkIdentifier) == 'WindowsPhone' And ($(TargetFrameworkVersion) == 'v7.1' Or $(TargetFrameworkVersion) == 'v8.0' Or $(TargetFrameworkVersion) == 'v8.1')">
      <ItemGroup>
        <Reference Include="System.Net.Http.Extensions">
          <HintPath>..\..\packages\Microsoft.Net.Http\lib\sl4-windowsphone71\System.Net.Http.Extensions.dll</HintPath>
          <Private>True</Private>
          <Paket>True</Paket>
        </Reference>
        <Reference Include="System.Net.Http.Primitives">
          <HintPath>..\..\packages\Microsoft.Net.Http\lib\sl4-windowsphone71\System.Net.Http.Primitives.dll</HintPath>
          <Private>True</Private>
          <Paket>True</Paket>
        </Reference>
        <Reference Include="System.Net.Http">
          <HintPath>..\..\packages\Microsoft.Net.Http\lib\sl4-windowsphone71\System.Net.Http.dll</HintPath>
          <Private>True</Private>
          <Paket>True</Paket>
        </Reference>
      </ItemGroup>
    </When>
    <When Condition="$(TargetFrameworkIdentifier) == 'WindowsPhoneApp'">
      <ItemGroup>
        <Reference Include="System.Net.Http.Extensions">
          <HintPath>..\..\packages\Microsoft.Net.Http\lib\wpa81\System.Net.Http.Extensions.dll</HintPath>
          <Private>True</Private>
          <Paket>True</Paket>
        </Reference>
        <Reference Include="System.Net.Http.Primitives">
          <HintPath>..\..\packages\Microsoft.Net.Http\lib\wpa81\System.Net.Http.Primitives.dll</HintPath>
          <Private>True</Private>
          <Paket>True</Paket>
        </Reference>
      </ItemGroup>
    </When>
    <When Condition="$(TargetFrameworkIdentifier) == 'Xamarin.iOS'">
      <ItemGroup>
        <Reference Include="System.Net.Http.Extensions">
          <HintPath>..\..\packages\Microsoft.Net.Http\lib\Xamarin.iOS10\System.Net.Http.Extensions.dll</HintPath>
          <Private>True</Private>
          <Paket>True</Paket>
        </Reference>
        <Reference Include="System.Net.Http.Primitives">
          <HintPath>..\..\packages\Microsoft.Net.Http\lib\Xamarin.iOS10\System.Net.Http.Primitives.dll</HintPath>
          <Private>True</Private>
          <Paket>True</Paket>
        </Reference>
      </ItemGroup>
    </When>
    <When Condition="($(TargetFrameworkIdentifier) == 'Silverlight' And ($(TargetFrameworkVersion) == 'v4.0' Or $(TargetFrameworkVersion) == 'v5.0')) Or ($(TargetFrameworkProfile) == 'Profile3') Or ($(TargetFrameworkProfile) == 'Profile5') Or ($(TargetFrameworkProfile) == 'Profile6') Or ($(TargetFrameworkProfile) == 'Profile14') Or ($(TargetFrameworkProfile) == 'Profile18') Or ($(TargetFrameworkProfile) == 'Profile19') Or ($(TargetFrameworkProfile) == 'Profile23') Or ($(TargetFrameworkProfile) == 'Profile24') Or ($(TargetFrameworkProfile) == 'Profile31') Or ($(TargetFrameworkProfile) == 'Profile36') Or ($(TargetFrameworkProfile) == 'Profile37') Or ($(TargetFrameworkProfile) == 'Profile41') Or ($(TargetFrameworkProfile) == 'Profile42') Or ($(TargetFrameworkProfile) == 'Profile46') Or ($(TargetFrameworkProfile) == 'Profile47') Or ($(TargetFrameworkProfile) == 'Profile49') Or ($(TargetFrameworkProfile) == 'Profile78') Or ($(TargetFrameworkProfile) == 'Profile84') Or ($(TargetFrameworkProfile) == 'Profile88') Or ($(TargetFrameworkProfile) == 'Profile92') Or ($(TargetFrameworkProfile) == 'Profile96') Or ($(TargetFrameworkProfile) == 'Profile102') Or ($(TargetFrameworkProfile) == 'Profile104') Or ($(TargetFrameworkProfile) == 'Profile136') Or ($(TargetFrameworkProfile) == 'Profile143') Or ($(TargetFrameworkProfile) == 'Profile147') Or ($(TargetFrameworkProfile) == 'Profile154') Or ($(TargetFrameworkProfile) == 'Profile157') Or ($(TargetFrameworkProfile) == 'Profile158') Or ($(TargetFrameworkProfile) == 'Profile225') Or ($(TargetFrameworkProfile) == 'Profile240') Or ($(TargetFrameworkProfile) == 'Profile255') Or ($(TargetFrameworkProfile) == 'Profile259') Or ($(TargetFrameworkProfile) == 'Profile328') Or ($(TargetFrameworkProfile) == 'Profile336') Or ($(TargetFrameworkProfile) == 'Profile344')">
      <ItemGroup>
        <Reference Include="System.Net.Http.Extensions">
          <HintPath>..\..\packages\Microsoft.Net.Http\lib\portable-net40+sl4+win8+wp71+wpa81\System.Net.Http.Extensions.dll</HintPath>
          <Private>True</Private>
          <Paket>True</Paket>
        </Reference>
        <Reference Include="System.Net.Http.Primitives">
          <HintPath>..\..\packages\Microsoft.Net.Http\lib\portable-net40+sl4+win8+wp71+wpa81\System.Net.Http.Primitives.dll</HintPath>
          <Private>True</Private>
          <Paket>True</Paket>
        </Reference>
        <Reference Include="System.Net.Http">
          <HintPath>..\..\packages\Microsoft.Net.Http\lib\portable-net40+sl4+win8+wp71+wpa81\System.Net.Http.dll</HintPath>
          <Private>True</Private>
          <Paket>True</Paket>
        </Reference>
      </ItemGroup>
    </When>
    <When Condition="($(TargetFrameworkIdentifier) == 'Xamarin.Mac') Or ($(TargetFrameworkProfile) == 'Profile7') Or ($(TargetFrameworkProfile) == 'Profile44')">
      <ItemGroup>
        <Reference Include="System.Net.Http.Extensions">
          <HintPath>..\..\packages\Microsoft.Net.Http\lib\portable-net45+win8\System.Net.Http.Extensions.dll</HintPath>
          <Private>True</Private>
          <Paket>True</Paket>
        </Reference>
        <Reference Include="System.Net.Http.Primitives">
          <HintPath>..\..\packages\Microsoft.Net.Http\lib\portable-net45+win8\System.Net.Http.Primitives.dll</HintPath>
          <Private>True</Private>
          <Paket>True</Paket>
        </Reference>
      </ItemGroup>
    </When>
    <When Condition="($(TargetFrameworkProfile) == 'Profile32') Or ($(TargetFrameworkProfile) == 'Profile111') Or ($(TargetFrameworkProfile) == 'Profile151')">
      <ItemGroup>
        <Reference Include="System.Net.Http.Extensions">
          <HintPath>..\..\packages\Microsoft.Net.Http\lib\portable-net45+win8+wpa81\System.Net.Http.Extensions.dll</HintPath>
          <Private>True</Private>
          <Paket>True</Paket>
        </Reference>
        <Reference Include="System.Net.Http.Primitives">
          <HintPath>..\..\packages\Microsoft.Net.Http\lib\portable-net45+win8+wpa81\System.Net.Http.Primitives.dll</HintPath>
          <Private>True</Private>
          <Paket>True</Paket>
        </Reference>
      </ItemGroup>
    </When>
  </Choose>
  <Choose>
    <When Condition="$(TargetFrameworkIdentifier) == '.NETFramework' And $(TargetFrameworkVersion) == 'v3.5'">
      <ItemGroup>
        <Reference Include="Newtonsoft.Json">
          <HintPath>..\..\packages\Newtonsoft.Json\lib\net35\Newtonsoft.Json.dll</HintPath>
          <Private>True</Private>
          <Paket>True</Paket>
        </Reference>
      </ItemGroup>
    </When>
    <When Condition="$(TargetFrameworkIdentifier) == '.NETFramework' And ($(TargetFrameworkVersion) == 'v2.0' Or $(TargetFrameworkVersion) == 'v3.0')">
      <ItemGroup>
        <Reference Include="Newtonsoft.Json">
          <HintPath>..\..\packages\Newtonsoft.Json\lib\net20\Newtonsoft.Json.dll</HintPath>
          <Private>True</Private>
          <Paket>True</Paket>
        </Reference>
      </ItemGroup>
    </When>
    <When Condition="$(TargetFrameworkIdentifier) == '.NETFramework' And ($(TargetFrameworkVersion) == 'v4.0')">
      <ItemGroup>
        <Reference Include="Newtonsoft.Json">
          <HintPath>..\..\packages\Newtonsoft.Json\lib\net40\Newtonsoft.Json.dll</HintPath>
          <Private>True</Private>
          <Paket>True</Paket>
        </Reference>
      </ItemGroup>
    </When>
    <When Condition="$(TargetFrameworkIdentifier) == '.NETFramework' And ($(TargetFrameworkVersion) == 'v4.5' Or $(TargetFrameworkVersion) == 'v4.5.1' Or $(TargetFrameworkVersion) == 'v4.5.2' Or $(TargetFrameworkVersion) == 'v4.5.3' Or $(TargetFrameworkVersion) == 'v4.6')">
      <ItemGroup>
        <Reference Include="Newtonsoft.Json">
          <HintPath>..\..\packages\Newtonsoft.Json\lib\net45\Newtonsoft.Json.dll</HintPath>
          <Private>True</Private>
          <Paket>True</Paket>
        </Reference>
      </ItemGroup>
    </When>
    <When Condition="($(TargetFrameworkIdentifier) == 'MonoAndroid') Or ($(TargetFrameworkIdentifier) == 'MonoTouch') Or ($(TargetFrameworkIdentifier) == 'Xamarin.iOS') Or ($(TargetFrameworkIdentifier) == 'Xamarin.Mac') Or ($(TargetFrameworkProfile) == 'Profile7') Or ($(TargetFrameworkProfile) == 'Profile44') Or ($(TargetFrameworkProfile) == 'Profile49') Or ($(TargetFrameworkProfile) == 'Profile78') Or ($(TargetFrameworkProfile) == 'Profile111') Or ($(TargetFrameworkProfile) == 'Profile151') Or ($(TargetFrameworkProfile) == 'Profile259')">
      <ItemGroup>
        <Reference Include="Newtonsoft.Json">
          <HintPath>..\..\packages\Newtonsoft.Json\lib\portable-net45+wp80+win8+wpa81+dnxcore50\Newtonsoft.Json.dll</HintPath>
          <Private>True</Private>
          <Paket>True</Paket>
        </Reference>
      </ItemGroup>
    </When>
    <When Condition="($(TargetFrameworkIdentifier) == 'WindowsPhoneApp') Or ($(TargetFrameworkIdentifier) == '.NETCore') Or ($(TargetFrameworkIdentifier) == 'Silverlight' And $(TargetFrameworkVersion) == 'v5.0') Or ($(TargetFrameworkIdentifier) == 'WindowsPhone' And ($(TargetFrameworkVersion) == 'v8.0' Or $(TargetFrameworkVersion) == 'v8.1')) Or ($(TargetFrameworkProfile) == 'Profile5') Or ($(TargetFrameworkProfile) == 'Profile6') Or ($(TargetFrameworkProfile) == 'Profile14') Or ($(TargetFrameworkProfile) == 'Profile19') Or ($(TargetFrameworkProfile) == 'Profile24') Or ($(TargetFrameworkProfile) == 'Profile31') Or ($(TargetFrameworkProfile) == 'Profile32') Or ($(TargetFrameworkProfile) == 'Profile37') Or ($(TargetFrameworkProfile) == 'Profile42') Or ($(TargetFrameworkProfile) == 'Profile47') Or ($(TargetFrameworkProfile) == 'Profile84') Or ($(TargetFrameworkProfile) == 'Profile92') Or ($(TargetFrameworkProfile) == 'Profile102') Or ($(TargetFrameworkProfile) == 'Profile136') Or ($(TargetFrameworkProfile) == 'Profile147') Or ($(TargetFrameworkProfile) == 'Profile157') Or ($(TargetFrameworkProfile) == 'Profile158') Or ($(TargetFrameworkProfile) == 'Profile225') Or ($(TargetFrameworkProfile) == 'Profile240') Or ($(TargetFrameworkProfile) == 'Profile255') Or ($(TargetFrameworkProfile) == 'Profile328') Or ($(TargetFrameworkProfile) == 'Profile336') Or ($(TargetFrameworkProfile) == 'Profile344')">
      <ItemGroup>
        <Reference Include="Newtonsoft.Json">
          <HintPath>..\..\packages\Newtonsoft.Json\lib\portable-net40+sl5+wp80+win8+wpa81\Newtonsoft.Json.dll</HintPath>
          <Private>True</Private>
          <Paket>True</Paket>
        </Reference>
      </ItemGroup>
    </When>
  </Choose>
  <Choose>
    <When Condition="$(TargetFrameworkIdentifier) == '.NETFramework' And ($(TargetFrameworkVersion) == 'v4.5' Or $(TargetFrameworkVersion) == 'v4.5.1' Or $(TargetFrameworkVersion) == 'v4.5.2' Or $(TargetFrameworkVersion) == 'v4.5.3' Or $(TargetFrameworkVersion) == 'v4.6')">
      <ItemGroup>
        <Reference Include="Npgsql">
          <HintPath>..\..\packages\Npgsql\lib\net45\Npgsql.dll</HintPath>
          <Private>True</Private>
          <Paket>True</Paket>
        </Reference>
      </ItemGroup>
    </When>
  </Choose>
  <Choose>
    <When Condition="$(TargetFrameworkIdentifier) == '.NETCore'">
      <ItemGroup>
        <Reference Include="Octokit">
          <HintPath>..\..\packages\Octokit\lib\netcore45\Octokit.dll</HintPath>
          <Private>True</Private>
          <Paket>True</Paket>
        </Reference>
        <Reference Include="System.Net.Http">
          <Paket>True</Paket>
        </Reference>
      </ItemGroup>
    </When>
    <When Condition="$(TargetFrameworkIdentifier) == '.NETFramework' And ($(TargetFrameworkVersion) == 'v4.5' Or $(TargetFrameworkVersion) == 'v4.5.1' Or $(TargetFrameworkVersion) == 'v4.5.2' Or $(TargetFrameworkVersion) == 'v4.5.3' Or $(TargetFrameworkVersion) == 'v4.6')">
      <ItemGroup>
        <Reference Include="Octokit">
          <HintPath>..\..\packages\Octokit\lib\net45\Octokit.dll</HintPath>
          <Private>True</Private>
          <Paket>True</Paket>
        </Reference>
        <Reference Include="System.Net.Http">
          <Paket>True</Paket>
        </Reference>
      </ItemGroup>
    </When>
    <When Condition="($(TargetFrameworkIdentifier) == 'WindowsPhoneApp') Or ($(TargetFrameworkIdentifier) == 'WindowsPhone' And ($(TargetFrameworkVersion) == 'v8.0' Or $(TargetFrameworkVersion) == 'v8.1')) Or ($(TargetFrameworkIdentifier) == 'MonoAndroid') Or ($(TargetFrameworkIdentifier) == 'MonoTouch') Or ($(TargetFrameworkIdentifier) == 'Xamarin.iOS') Or ($(TargetFrameworkIdentifier) == 'Xamarin.Mac') Or ($(TargetFrameworkProfile) == 'Profile7') Or ($(TargetFrameworkProfile) == 'Profile31') Or ($(TargetFrameworkProfile) == 'Profile32') Or ($(TargetFrameworkProfile) == 'Profile44') Or ($(TargetFrameworkProfile) == 'Profile49') Or ($(TargetFrameworkProfile) == 'Profile78') Or ($(TargetFrameworkProfile) == 'Profile84') Or ($(TargetFrameworkProfile) == 'Profile111') Or ($(TargetFrameworkProfile) == 'Profile151') Or ($(TargetFrameworkProfile) == 'Profile157') Or ($(TargetFrameworkProfile) == 'Profile259')">
      <ItemGroup>
        <Reference Include="Octokit">
          <HintPath>..\..\packages\Octokit\lib\portable-net45+wp80+win+wpa81\Octokit.dll</HintPath>
          <Private>True</Private>
          <Paket>True</Paket>
        </Reference>
      </ItemGroup>
    </When>
  </Choose>
  <Choose>
    <When Condition="$(TargetFrameworkIdentifier) == '.NETFramework' And $(TargetFrameworkVersion) == 'v3.5'">
      <ItemGroup>
        <Reference Include="Remotion.Linq">
          <HintPath>..\..\packages\Remotion.Linq\lib\net35\Remotion.Linq.dll</HintPath>
          <Private>True</Private>
          <Paket>True</Paket>
        </Reference>
      </ItemGroup>
    </When>
    <When Condition="$(TargetFrameworkIdentifier) == '.NETFramework' And ($(TargetFrameworkVersion) == 'v4.0')">
      <ItemGroup>
        <Reference Include="Remotion.Linq">
          <HintPath>..\..\packages\Remotion.Linq\lib\net40\Remotion.Linq.dll</HintPath>
          <Private>True</Private>
          <Paket>True</Paket>
        </Reference>
      </ItemGroup>
    </When>
    <When Condition="$(TargetFrameworkIdentifier) == '.NETFramework' And ($(TargetFrameworkVersion) == 'v4.5' Or $(TargetFrameworkVersion) == 'v4.5.1' Or $(TargetFrameworkVersion) == 'v4.5.2' Or $(TargetFrameworkVersion) == 'v4.5.3' Or $(TargetFrameworkVersion) == 'v4.6')">
      <ItemGroup>
        <Reference Include="Remotion.Linq">
          <HintPath>..\..\packages\Remotion.Linq\lib\net45\Remotion.Linq.dll</HintPath>
          <Private>True</Private>
          <Paket>True</Paket>
        </Reference>
      </ItemGroup>
    </When>
    <When Condition="($(TargetFrameworkIdentifier) == 'WindowsPhoneApp') Or ($(TargetFrameworkIdentifier) == '.NETCore') Or ($(TargetFrameworkIdentifier) == 'WindowsPhone' And ($(TargetFrameworkVersion) == 'v8.0' Or $(TargetFrameworkVersion) == 'v8.1')) Or ($(TargetFrameworkIdentifier) == 'MonoAndroid') Or ($(TargetFrameworkIdentifier) == 'MonoTouch') Or ($(TargetFrameworkIdentifier) == 'Xamarin.iOS') Or ($(TargetFrameworkIdentifier) == 'Xamarin.Mac') Or ($(TargetFrameworkProfile) == 'Profile7') Or ($(TargetFrameworkProfile) == 'Profile31') Or ($(TargetFrameworkProfile) == 'Profile32') Or ($(TargetFrameworkProfile) == 'Profile44') Or ($(TargetFrameworkProfile) == 'Profile49') Or ($(TargetFrameworkProfile) == 'Profile78') Or ($(TargetFrameworkProfile) == 'Profile84') Or ($(TargetFrameworkProfile) == 'Profile111') Or ($(TargetFrameworkProfile) == 'Profile151') Or ($(TargetFrameworkProfile) == 'Profile157') Or ($(TargetFrameworkProfile) == 'Profile259')">
      <ItemGroup>
        <Reference Include="Remotion.Linq">
          <HintPath>..\..\packages\Remotion.Linq\lib\portable-net45+win+wpa81+wp80\Remotion.Linq.dll</HintPath>
          <Private>True</Private>
          <Paket>True</Paket>
        </Reference>
      </ItemGroup>
    </When>
  </Choose>
  <Choose>
    <When Condition="$(TargetFrameworkIdentifier) == '.NETFramework' And $(TargetFrameworkVersion) == 'v3.5'">
      <ItemGroup>
        <Reference Include="Shouldly">
          <HintPath>..\..\packages\Shouldly\lib\net35\Shouldly.dll</HintPath>
          <Private>True</Private>
          <Paket>True</Paket>
        </Reference>
      </ItemGroup>
    </When>
    <When Condition="$(TargetFrameworkIdentifier) == '.NETFramework' And ($(TargetFrameworkVersion) == 'v4.0' Or $(TargetFrameworkVersion) == 'v4.5' Or $(TargetFrameworkVersion) == 'v4.5.1' Or $(TargetFrameworkVersion) == 'v4.5.2' Or $(TargetFrameworkVersion) == 'v4.5.3' Or $(TargetFrameworkVersion) == 'v4.6')">
      <ItemGroup>
        <Reference Include="Shouldly">
          <HintPath>..\..\packages\Shouldly\lib\net40\Shouldly.dll</HintPath>
          <Private>True</Private>
          <Paket>True</Paket>
        </Reference>
      </ItemGroup>
    </When>
  </Choose>
  <Choose>
    <When Condition="$(TargetFrameworkIdentifier) == '.NETFramework' And $(TargetFrameworkVersion) == 'v3.5'">
      <ItemGroup>
        <Reference Include="Sigil">
          <HintPath>..\..\packages\Sigil\lib\net35\Sigil.dll</HintPath>
          <Private>True</Private>
          <Paket>True</Paket>
        </Reference>
      </ItemGroup>
    </When>
    <When Condition="$(TargetFrameworkIdentifier) == '.NETFramework' And ($(TargetFrameworkVersion) == 'v2.0' Or $(TargetFrameworkVersion) == 'v3.0')">
      <ItemGroup>
        <Reference Include="Sigil">
          <HintPath>..\..\packages\Sigil\lib\net20\Sigil.dll</HintPath>
          <Private>True</Private>
          <Paket>True</Paket>
        </Reference>
      </ItemGroup>
    </When>
    <When Condition="$(TargetFrameworkIdentifier) == '.NETFramework' And ($(TargetFrameworkVersion) == 'v4.0')">
      <ItemGroup>
        <Reference Include="Sigil">
          <HintPath>..\..\packages\Sigil\lib\net40\Sigil.dll</HintPath>
          <Private>True</Private>
          <Paket>True</Paket>
        </Reference>
      </ItemGroup>
    </When>
    <When Condition="$(TargetFrameworkIdentifier) == '.NETFramework' And ($(TargetFrameworkVersion) == 'v4.5' Or $(TargetFrameworkVersion) == 'v4.5.1' Or $(TargetFrameworkVersion) == 'v4.5.2' Or $(TargetFrameworkVersion) == 'v4.5.3' Or $(TargetFrameworkVersion) == 'v4.6')">
      <ItemGroup>
        <Reference Include="Sigil">
          <HintPath>..\..\packages\Sigil\lib\net45\Sigil.dll</HintPath>
          <Private>True</Private>
          <Paket>True</Paket>
        </Reference>
      </ItemGroup>
    </When>
  </Choose>
  <Choose>
    <When Condition="$(TargetFrameworkIdentifier) == '.NETFramework' And ($(TargetFrameworkVersion) == 'v4.5' Or $(TargetFrameworkVersion) == 'v4.5.1' Or $(TargetFrameworkVersion) == 'v4.5.2' Or $(TargetFrameworkVersion) == 'v4.5.3' Or $(TargetFrameworkVersion) == 'v4.6')">
      <ItemGroup>
        <Reference Include="StoryTeller">
          <HintPath>..\..\packages\Storyteller\lib\net45\StoryTeller.dll</HintPath>
          <Private>True</Private>
          <Paket>True</Paket>
        </Reference>
      </ItemGroup>
    </When>
  </Choose>
  <Choose>
    <When Condition="$(TargetFrameworkIdentifier) == '.NETFramework' And ($(TargetFrameworkVersion) == 'v4.0' Or $(TargetFrameworkVersion) == 'v4.5' Or $(TargetFrameworkVersion) == 'v4.5.1' Or $(TargetFrameworkVersion) == 'v4.5.2' Or $(TargetFrameworkVersion) == 'v4.5.3' Or $(TargetFrameworkVersion) == 'v4.6')">
      <ItemGroup>
        <Reference Include="StructureMap.Net4">
          <HintPath>..\..\packages\structuremap\lib\net40\StructureMap.Net4.dll</HintPath>
          <Private>True</Private>
          <Paket>True</Paket>
        </Reference>
        <Reference Include="StructureMap">
          <HintPath>..\..\packages\structuremap\lib\net40\StructureMap.dll</HintPath>
          <Private>True</Private>
          <Paket>True</Paket>
        </Reference>
      </ItemGroup>
    </When>
    <When Condition="$(TargetFrameworkIdentifier) == 'WindowsPhone' And ($(TargetFrameworkVersion) == 'v8.0' Or $(TargetFrameworkVersion) == 'v8.1')">
      <ItemGroup>
        <Reference Include="StructureMap">
          <HintPath>..\..\packages\structuremap\lib\wp80\StructureMap.dll</HintPath>
          <Private>True</Private>
          <Paket>True</Paket>
        </Reference>
      </ItemGroup>
    </When>
    <When Condition="($(TargetFrameworkIdentifier) == '.NETCore') Or ($(TargetFrameworkIdentifier) == 'Xamarin.iOS') Or ($(TargetFrameworkIdentifier) == 'Xamarin.Mac') Or ($(TargetFrameworkProfile) == 'Profile7') Or ($(TargetFrameworkProfile) == 'Profile44')">
      <ItemGroup>
        <Reference Include="StructureMap">
          <HintPath>..\..\packages\structuremap\lib\portable-net45+win+wp81\StructureMap.dll</HintPath>
          <Private>True</Private>
          <Paket>True</Paket>
        </Reference>
      </ItemGroup>
    </When>
    <When Condition="($(TargetFrameworkIdentifier) == 'MonoAndroid') Or ($(TargetFrameworkIdentifier) == 'MonoTouch')">
      <ItemGroup>
        <Reference Include="StructureMap">
          <HintPath>..\..\packages\structuremap\lib\portable-net4+netcore45+MonoAndroid1+MonoTouch1\StructureMap.dll</HintPath>
          <Private>True</Private>
          <Paket>True</Paket>
        </Reference>
      </ItemGroup>
    </When>
    <When Condition="($(TargetFrameworkProfile) == 'Profile5') Or ($(TargetFrameworkProfile) == 'Profile6') Or ($(TargetFrameworkProfile) == 'Profile31') Or ($(TargetFrameworkProfile) == 'Profile49') Or ($(TargetFrameworkProfile) == 'Profile78')">
      <ItemGroup>
        <Reference Include="StructureMap">
          <HintPath>..\..\packages\structuremap\lib\portable-win+net40+wp8\StructureMap.dll</HintPath>
          <Private>True</Private>
          <Paket>True</Paket>
        </Reference>
      </ItemGroup>
    </When>
  </Choose>
  <Choose>
    <When Condition="($(TargetFrameworkIdentifier) == 'WindowsPhoneApp') Or ($(TargetFrameworkIdentifier) == '.NETCore') Or ($(TargetFrameworkIdentifier) == '.NETFramework' And ($(TargetFrameworkVersion) == 'v4.5' Or $(TargetFrameworkVersion) == 'v4.5.1' Or $(TargetFrameworkVersion) == 'v4.5.2' Or $(TargetFrameworkVersion) == 'v4.5.3' Or $(TargetFrameworkVersion) == 'v4.6')) Or ($(TargetFrameworkIdentifier) == 'WindowsPhone' And ($(TargetFrameworkVersion) == 'v8.0' Or $(TargetFrameworkVersion) == 'v8.1')) Or ($(TargetFrameworkIdentifier) == 'MonoAndroid') Or ($(TargetFrameworkIdentifier) == 'MonoTouch') Or ($(TargetFrameworkIdentifier) == 'Xamarin.iOS') Or ($(TargetFrameworkIdentifier) == 'Xamarin.Mac') Or ($(TargetFrameworkProfile) == 'Profile7') Or ($(TargetFrameworkProfile) == 'Profile31') Or ($(TargetFrameworkProfile) == 'Profile32') Or ($(TargetFrameworkProfile) == 'Profile44') Or ($(TargetFrameworkProfile) == 'Profile49') Or ($(TargetFrameworkProfile) == 'Profile78') Or ($(TargetFrameworkProfile) == 'Profile84') Or ($(TargetFrameworkProfile) == 'Profile111') Or ($(TargetFrameworkProfile) == 'Profile151') Or ($(TargetFrameworkProfile) == 'Profile157') Or ($(TargetFrameworkProfile) == 'Profile259')">
      <ItemGroup>
        <Reference Include="System.Collections.Immutable">
          <HintPath>..\..\packages\System.Collections.Immutable\lib\portable-net45+win8+wp8+wpa81\System.Collections.Immutable.dll</HintPath>
          <Private>True</Private>
          <Paket>True</Paket>
        </Reference>
      </ItemGroup>
    </When>
  </Choose>
  <Choose>
    <When Condition="($(TargetFrameworkIdentifier) == '.NETCore') Or ($(TargetFrameworkIdentifier) == '.NETFramework' And ($(TargetFrameworkVersion) == 'v4.5' Or $(TargetFrameworkVersion) == 'v4.5.1' Or $(TargetFrameworkVersion) == 'v4.5.2' Or $(TargetFrameworkVersion) == 'v4.5.3' Or $(TargetFrameworkVersion) == 'v4.6')) Or ($(TargetFrameworkIdentifier) == 'MonoAndroid') Or ($(TargetFrameworkIdentifier) == 'MonoTouch') Or ($(TargetFrameworkIdentifier) == 'Xamarin.iOS') Or ($(TargetFrameworkIdentifier) == 'Xamarin.Mac') Or ($(TargetFrameworkProfile) == 'Profile7') Or ($(TargetFrameworkProfile) == 'Profile44')">
      <ItemGroup>
        <Reference Include="System.Reflection.Metadata">
          <HintPath>..\..\packages\System.Reflection.Metadata\lib\portable-net45+win8\System.Reflection.Metadata.dll</HintPath>
          <Private>True</Private>
          <Paket>True</Paket>
        </Reference>
      </ItemGroup>
    </When>
  </Choose>
  <Choose>
    <When Condition="$(TargetFrameworkIdentifier) == '.NETFramework' And ($(TargetFrameworkVersion) == 'v4.5' Or $(TargetFrameworkVersion) == 'v4.5.1' Or $(TargetFrameworkVersion) == 'v4.5.2' Or $(TargetFrameworkVersion) == 'v4.5.3' Or $(TargetFrameworkVersion) == 'v4.6')">
      <ItemGroup>
        <Reference Include="xunit.abstractions">
          <HintPath>..\..\packages\xunit.abstractions\lib\net35\xunit.abstractions.dll</HintPath>
          <Private>True</Private>
          <Paket>True</Paket>
        </Reference>
      </ItemGroup>
    </When>
    <When Condition="($(TargetFrameworkIdentifier) == 'WindowsPhoneApp') Or ($(TargetFrameworkIdentifier) == '.NETCore') Or ($(TargetFrameworkIdentifier) == 'WindowsPhone' And ($(TargetFrameworkVersion) == 'v8.0' Or $(TargetFrameworkVersion) == 'v8.1')) Or ($(TargetFrameworkIdentifier) == 'MonoAndroid') Or ($(TargetFrameworkIdentifier) == 'MonoTouch') Or ($(TargetFrameworkIdentifier) == 'Xamarin.iOS') Or ($(TargetFrameworkIdentifier) == 'Xamarin.Mac') Or ($(TargetFrameworkProfile) == 'Profile7') Or ($(TargetFrameworkProfile) == 'Profile31') Or ($(TargetFrameworkProfile) == 'Profile32') Or ($(TargetFrameworkProfile) == 'Profile44') Or ($(TargetFrameworkProfile) == 'Profile49') Or ($(TargetFrameworkProfile) == 'Profile78') Or ($(TargetFrameworkProfile) == 'Profile84') Or ($(TargetFrameworkProfile) == 'Profile111') Or ($(TargetFrameworkProfile) == 'Profile151') Or ($(TargetFrameworkProfile) == 'Profile157') Or ($(TargetFrameworkProfile) == 'Profile259')">
      <ItemGroup>
        <Reference Include="xunit.abstractions">
          <HintPath>..\..\packages\xunit.abstractions\lib\portable-net45+win+wpa81+wp80+monotouch+monoandroid+Xamarin.iOS\xunit.abstractions.dll</HintPath>
          <Private>True</Private>
          <Paket>True</Paket>
        </Reference>
      </ItemGroup>
    </When>
  </Choose>
  <Choose>
    <When Condition="($(TargetFrameworkIdentifier) == 'WindowsPhoneApp') Or ($(TargetFrameworkIdentifier) == '.NETCore') Or ($(TargetFrameworkIdentifier) == '.NETFramework' And ($(TargetFrameworkVersion) == 'v4.5' Or $(TargetFrameworkVersion) == 'v4.5.1' Or $(TargetFrameworkVersion) == 'v4.5.2' Or $(TargetFrameworkVersion) == 'v4.5.3' Or $(TargetFrameworkVersion) == 'v4.6')) Or ($(TargetFrameworkIdentifier) == 'WindowsPhone' And ($(TargetFrameworkVersion) == 'v8.0' Or $(TargetFrameworkVersion) == 'v8.1')) Or ($(TargetFrameworkIdentifier) == 'MonoAndroid') Or ($(TargetFrameworkIdentifier) == 'MonoTouch') Or ($(TargetFrameworkIdentifier) == 'Xamarin.iOS') Or ($(TargetFrameworkIdentifier) == 'Xamarin.Mac') Or ($(TargetFrameworkProfile) == 'Profile7') Or ($(TargetFrameworkProfile) == 'Profile31') Or ($(TargetFrameworkProfile) == 'Profile32') Or ($(TargetFrameworkProfile) == 'Profile44') Or ($(TargetFrameworkProfile) == 'Profile49') Or ($(TargetFrameworkProfile) == 'Profile78') Or ($(TargetFrameworkProfile) == 'Profile84') Or ($(TargetFrameworkProfile) == 'Profile111') Or ($(TargetFrameworkProfile) == 'Profile151') Or ($(TargetFrameworkProfile) == 'Profile157') Or ($(TargetFrameworkProfile) == 'Profile259')">
      <ItemGroup>
        <Reference Include="xunit.assert">
          <HintPath>..\..\packages\xunit.assert\lib\portable-net45+win8+wp8+wpa81\xunit.assert.dll</HintPath>
          <Private>True</Private>
          <Paket>True</Paket>
        </Reference>
      </ItemGroup>
    </When>
  </Choose>
  <Choose>
    <When Condition="$(TargetFrameworkIdentifier) == '.NETCore' And $(TargetFrameworkVersion) == 'v4.5.1'">
      <PropertyGroup>
        <__paket__xunit_core_props>win81\xunit.core</__paket__xunit_core_props>
      </PropertyGroup>
    </When>
    <When Condition="$(TargetFrameworkIdentifier) == 'WindowsPhoneApp'">
      <PropertyGroup>
        <__paket__xunit_core_props>wpa81\xunit.core</__paket__xunit_core_props>
      </PropertyGroup>
    </When>
    <When Condition="($(TargetFrameworkIdentifier) == 'Xamarin.Mac') Or ($(TargetFrameworkProfile) == 'Profile7') Or ($(TargetFrameworkProfile) == 'Profile31') Or ($(TargetFrameworkProfile) == 'Profile32') Or ($(TargetFrameworkProfile) == 'Profile44') Or ($(TargetFrameworkProfile) == 'Profile49') Or ($(TargetFrameworkProfile) == 'Profile78') Or ($(TargetFrameworkProfile) == 'Profile84') Or ($(TargetFrameworkProfile) == 'Profile111') Or ($(TargetFrameworkProfile) == 'Profile151') Or ($(TargetFrameworkProfile) == 'Profile157') Or ($(TargetFrameworkProfile) == 'Profile259')">
      <PropertyGroup>
        <__paket__xunit_core_props>portable-net45+win8+wp8+wpa81\xunit.core</__paket__xunit_core_props>
      </PropertyGroup>
    </When>
  </Choose>
  <Import Project="..\..\packages\xunit.core\build\$(__paket__xunit_core_props).props" Condition="Exists('..\..\packages\xunit.core\build\$(__paket__xunit_core_props).props')" Label="Paket" />
  <Choose>
    <When Condition="($(TargetFrameworkIdentifier) == 'WindowsPhoneApp') Or ($(TargetFrameworkIdentifier) == '.NETCore') Or ($(TargetFrameworkIdentifier) == '.NETFramework' And ($(TargetFrameworkVersion) == 'v4.5' Or $(TargetFrameworkVersion) == 'v4.5.1' Or $(TargetFrameworkVersion) == 'v4.5.2' Or $(TargetFrameworkVersion) == 'v4.5.3' Or $(TargetFrameworkVersion) == 'v4.6')) Or ($(TargetFrameworkIdentifier) == 'WindowsPhone' And ($(TargetFrameworkVersion) == 'v8.0' Or $(TargetFrameworkVersion) == 'v8.1')) Or ($(TargetFrameworkIdentifier) == 'MonoAndroid') Or ($(TargetFrameworkIdentifier) == 'MonoTouch') Or ($(TargetFrameworkIdentifier) == 'Xamarin.iOS') Or ($(TargetFrameworkIdentifier) == 'Xamarin.Mac') Or ($(TargetFrameworkProfile) == 'Profile7') Or ($(TargetFrameworkProfile) == 'Profile31') Or ($(TargetFrameworkProfile) == 'Profile32') Or ($(TargetFrameworkProfile) == 'Profile44') Or ($(TargetFrameworkProfile) == 'Profile49') Or ($(TargetFrameworkProfile) == 'Profile78') Or ($(TargetFrameworkProfile) == 'Profile84') Or ($(TargetFrameworkProfile) == 'Profile111') Or ($(TargetFrameworkProfile) == 'Profile151') Or ($(TargetFrameworkProfile) == 'Profile157') Or ($(TargetFrameworkProfile) == 'Profile259')">
      <ItemGroup>
        <Reference Include="xunit.core">
          <HintPath>..\..\packages\xunit.extensibility.core\lib\portable-net45+win8+wp8+wpa81\xunit.core.dll</HintPath>
          <Private>True</Private>
          <Paket>True</Paket>
        </Reference>
      </ItemGroup>
    </When>
  </Choose>
  <Choose>
    <When Condition="$(TargetFrameworkIdentifier) == '.NETCore'">
      <ItemGroup>
        <Reference Include="xunit.execution.dotnet">
          <HintPath>..\..\packages\xunit.extensibility.execution\lib\win8\xunit.execution.dotnet.dll</HintPath>
          <Private>True</Private>
          <Paket>True</Paket>
        </Reference>
      </ItemGroup>
    </When>
    <When Condition="$(TargetFrameworkIdentifier) == '.NETFramework' And ($(TargetFrameworkVersion) == 'v4.5' Or $(TargetFrameworkVersion) == 'v4.5.1' Or $(TargetFrameworkVersion) == 'v4.5.2' Or $(TargetFrameworkVersion) == 'v4.5.3' Or $(TargetFrameworkVersion) == 'v4.6')">
      <ItemGroup>
        <Reference Include="xunit.execution.desktop">
          <HintPath>..\..\packages\xunit.extensibility.execution\lib\net45\xunit.execution.desktop.dll</HintPath>
          <Private>True</Private>
          <Paket>True</Paket>
        </Reference>
      </ItemGroup>
    </When>
    <When Condition="$(TargetFrameworkIdentifier) == 'MonoAndroid'">
      <ItemGroup>
        <Reference Include="xunit.execution.dotnet">
          <HintPath>..\..\packages\xunit.extensibility.execution\lib\monoandroid\xunit.execution.dotnet.dll</HintPath>
          <Private>True</Private>
          <Paket>True</Paket>
        </Reference>
      </ItemGroup>
    </When>
    <When Condition="$(TargetFrameworkIdentifier) == 'MonoTouch'">
      <ItemGroup>
        <Reference Include="xunit.execution.dotnet">
          <HintPath>..\..\packages\xunit.extensibility.execution\lib\monotouch\xunit.execution.dotnet.dll</HintPath>
          <Private>True</Private>
          <Paket>True</Paket>
        </Reference>
      </ItemGroup>
    </When>
    <When Condition="$(TargetFrameworkIdentifier) == 'WindowsPhone' And ($(TargetFrameworkVersion) == 'v8.0' Or $(TargetFrameworkVersion) == 'v8.1')">
      <ItemGroup>
        <Reference Include="xunit.execution.dotnet">
          <HintPath>..\..\packages\xunit.extensibility.execution\lib\wp8\xunit.execution.dotnet.dll</HintPath>
          <Private>True</Private>
          <Paket>True</Paket>
        </Reference>
      </ItemGroup>
    </When>
    <When Condition="$(TargetFrameworkIdentifier) == 'WindowsPhoneApp'">
      <ItemGroup>
        <Reference Include="xunit.execution.dotnet">
          <HintPath>..\..\packages\xunit.extensibility.execution\lib\wpa81\xunit.execution.dotnet.dll</HintPath>
          <Private>True</Private>
          <Paket>True</Paket>
        </Reference>
      </ItemGroup>
    </When>
    <When Condition="$(TargetFrameworkIdentifier) == 'Xamarin.iOS'">
      <ItemGroup>
        <Reference Include="xunit.execution.dotnet">
          <HintPath>..\..\packages\xunit.extensibility.execution\lib\xamarinios\xunit.execution.dotnet.dll</HintPath>
          <Private>True</Private>
          <Paket>True</Paket>
        </Reference>
      </ItemGroup>
    </When>
    <When Condition="($(TargetFrameworkIdentifier) == 'Xamarin.Mac') Or ($(TargetFrameworkProfile) == 'Profile7') Or ($(TargetFrameworkProfile) == 'Profile31') Or ($(TargetFrameworkProfile) == 'Profile32') Or ($(TargetFrameworkProfile) == 'Profile44') Or ($(TargetFrameworkProfile) == 'Profile49') Or ($(TargetFrameworkProfile) == 'Profile78') Or ($(TargetFrameworkProfile) == 'Profile84') Or ($(TargetFrameworkProfile) == 'Profile111') Or ($(TargetFrameworkProfile) == 'Profile151') Or ($(TargetFrameworkProfile) == 'Profile157') Or ($(TargetFrameworkProfile) == 'Profile259')">
      <ItemGroup>
        <Reference Include="xunit.execution.dotnet">
          <HintPath>..\..\packages\xunit.extensibility.execution\lib\portable-net45+win8+wp8+wpa81\xunit.execution.dotnet.dll</HintPath>
          <Private>True</Private>
          <Paket>True</Paket>
        </Reference>
      </ItemGroup>
    </When>
  </Choose>
</Project><|MERGE_RESOLUTION|>--- conflicted
+++ resolved
@@ -146,11 +146,8 @@
     <Compile Include="performance_tuning.cs" />
     <Compile Include="persisting_document_with_string_id_Tests.cs" />
     <Compile Include="QuerySessionTests.cs" />
-<<<<<<< HEAD
+    <Compile Include="Schema\auto_create_mode_Tests.cs" />
     <Compile Include="Schema\configuring_foreign_key_fields_Tests.cs" />
-=======
-    <Compile Include="Schema\auto_create_mode_Tests.cs" />
->>>>>>> afd9b50a
     <Compile Include="Schema\configuring_searchable_fields_Tests.cs" />
     <Compile Include="Schema\configuring_the_document_type_alias_Tests.cs" />
     <Compile Include="Schema\do_not_overwrite_tables_with_searchable_fields_Tests.cs" />
