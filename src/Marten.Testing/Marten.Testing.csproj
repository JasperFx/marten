﻿<?xml version="1.0" encoding="utf-8"?>
<Project ToolsVersion="12.0" DefaultTargets="Build" xmlns="http://schemas.microsoft.com/developer/msbuild/2003">
  <Import Project="$(MSBuildExtensionsPath)\$(MSBuildToolsVersion)\Microsoft.Common.props" Condition="Exists('$(MSBuildExtensionsPath)\$(MSBuildToolsVersion)\Microsoft.Common.props')" />
  <PropertyGroup>
    <Configuration Condition=" '$(Configuration)' == '' ">Debug</Configuration>
    <Platform Condition=" '$(Platform)' == '' ">AnyCPU</Platform>
    <ProjectGuid>{6CB31CF9-9556-4E1D-8196-025156A783CD}</ProjectGuid>
    <OutputType>Library</OutputType>
    <AppDesignerFolder>Properties</AppDesignerFolder>
    <RootNamespace>Marten.Testing</RootNamespace>
    <AssemblyName>Marten.Testing</AssemblyName>
    <TargetFrameworkVersion>v4.6</TargetFrameworkVersion>
    <FileAlignment>512</FileAlignment>
    <TargetFrameworkProfile />
  </PropertyGroup>
  <PropertyGroup Condition=" '$(Configuration)|$(Platform)' == 'Debug|AnyCPU' ">
    <DebugSymbols>true</DebugSymbols>
    <DebugType>full</DebugType>
    <Optimize>false</Optimize>
    <OutputPath>bin\Debug\</OutputPath>
    <DefineConstants>DEBUG;TRACE</DefineConstants>
    <ErrorReport>prompt</ErrorReport>
    <WarningLevel>4</WarningLevel>
  </PropertyGroup>
  <PropertyGroup Condition=" '$(Configuration)|$(Platform)' == 'Release|AnyCPU' ">
    <DebugType>pdbonly</DebugType>
    <Optimize>true</Optimize>
    <OutputPath>bin\Release\</OutputPath>
    <DefineConstants>TRACE</DefineConstants>
    <ErrorReport>prompt</ErrorReport>
    <WarningLevel>4</WarningLevel>
  </PropertyGroup>
  <ItemGroup>
    <Reference Include="System" />
    <Reference Include="System.Core" />
    <Reference Include="System.Web" />
    <Reference Include="System.Xml.Linq" />
    <Reference Include="System.Data.DataSetExtensions" />
    <Reference Include="Microsoft.CSharp" />
    <Reference Include="System.Data" />
    <Reference Include="System.Xml" />
  </ItemGroup>
  <ItemGroup>
    <Compile Include="..\CommonAssemblyInfo.cs">
      <Link>CommonAssemblyInfo.cs</Link>
    </Compile>
    <Compile Include="auto_assign_missing_guid_ids_Tests.cs" />
    <Compile Include="Bugs\ability_to_persist_generic_types.cs" />
    <Compile Include="Bugs\ability_to_persist_nested_types_Tests.cs" />
    <Compile Include="Bugs\Bug118_bad_exception_message_Tests.cs" />
    <Compile Include="Bugs\Bug145_table_getting_erroneously_regenerated_Tests.cs" />
    <Compile Include="Bugs\Bug_130_enable_case_insensitive_custom_sql_queries_Tests.cs" />
    <Compile Include="Bugs\Bug_127_do_not_recreate_a_table_with_duplicated_string_field_Tests.cs" />
    <Compile Include="Bugs\Bug_187_not_assigning_id_in_BulkInsert_Tests.cs" />
    <Compile Include="Bugs\Bug_237_duplicate_indexing_Tests.cs" />
    <Compile Include="Bugs\Bug_261_double_take_or_skip.cs" />
<<<<<<< HEAD
    <Compile Include="Bugs\Bug_274_cyclic_dependency_found_Tests.cs" />
=======
    <Compile Include="IntegratedFixture.cs" />
>>>>>>> 4a740704
    <Compile Include="Linq\Bug_260_Take_Skip_with_Select_Tests.cs" />
    <Compile Include="bulk_loading_Tests.cs" />
    <Compile Include="Codegen\dumping_the_complete_source_code_Tests.cs" />
    <Compile Include="Linq\compiled_query_Tests.cs" />
    <Compile Include="delete_many_documents_by_query_Tests.cs" />
    <Compile Include="detecting_insert_or_update_Tests.cs" />
    <Compile Include="DocumentMappingTests.cs" />
    <Compile Include="DocumentSession_change_set_tracking_Tests.cs" />
    <Compile Include="document_session_logs_SaveChanges_Tests.cs" />
    <Compile Include="document_session_storing_from_another_assembly_Tests.cs" />
    <Compile Include="ConnectionSource.cs" />
    <Compile Include="DevelopmentModeRegistry.cs" />
    <Compile Include="DocumentSessionFixture.cs" />
    <Compile Include="Documents\Company.cs" />
    <Compile Include="Documents\UserWithInheritedId.cs" />
    <Compile Include="Documents\Issue.cs" />
    <Compile Include="Documents\User.cs" />
    <Compile Include="document_session_delete_a_single_document_Tests.cs" />
    <Compile Include="document_session_persist_and_load_single_documents_Tests.cs" />
    <Compile Include="document_types_must_have_an_id_member_Tests.cs" />
    <Compile Include="duplicate_fields_in_table_and_upsert_Tests.cs" />
    <Compile Include="Events\AggregateModelTests.cs" />
    <Compile Include="Events\end_to_end_event_capture_and_fetching_the_stream_Tests.cs" />
    <Compile Include="Events\EventGraphTests.cs" />
    <Compile Include="Events\EventMappingTests.cs" />
    <Compile Include="Events\event_administration_Tests.cs" />
    <Compile Include="Events\FakeAggregate.cs" />
    <Compile Include="Events\plv8_transformation_functions_Tests.cs" />
    <Compile Include="Events\query_against_event_documents_Tests.cs" />
    <Compile Include="Events\QuestTypes.cs" />
    <Compile Include="Events\using_the_schema_objects_Tests.cs" />
    <Compile Include="Examples\ConfiguringDocumentStore.cs" />
    <Compile Include="Examples\Deletes.cs" />
    <Compile Include="Examples\DiagnosticsExamples.cs" />
    <Compile Include="Examples\DocumentCleanerExamples.cs" />
    <Compile Include="Examples\ExportingDDL.cs" />
    <Compile Include="Examples\IdentityMapTests.cs" />
    <Compile Include="Examples\IdExamples.cs" />
    <Compile Include="Examples\LinqExamples.cs" />
    <Compile Include="Examples\Load_by_Id.cs" />
    <Compile Include="Examples\MartenRegistryExamples.cs" />
    <Compile Include="Examples\RecordingLogger.cs" />
    <Compile Include="Examples\SagaStorageExample.cs" />
    <Compile Include="Examples\Searching_Within_Child_Collections.cs" />
    <Compile Include="Examples\Setting_Timestamp_on_all_changes_by_base_class_Tests.cs" />
    <Compile Include="Examples\SimpleSessionListener.cs" />
    <Compile Include="Examples\TradeDocumentStorage.cs" />
    <Compile Include="Examples\UnitOfWorkBlogSamples.cs" />
    <Compile Include="Examples\UnitOfWorkMechanics.cs" />
    <Compile Include="Fixtures\EventStore\EventStoreFixture.cs" />
    <Compile Include="Fixtures\EventStore\QuestEventFixture.cs" />
    <Compile Include="Fixtures\LinqFixture.cs" />
    <Compile Include="Fixtures\OrderingFixture.cs" />
    <Compile Include="Fixtures\ResultSet.cs" />
    <Compile Include="Fixtures\Target.cs" />
    <Compile Include="Generation\TableDefinitionTests.cs" />
    <Compile Include="Generation\TableDiffTests.cs" />
    <Compile Include="Github\Documents.cs" />
    <Compile Include="Github\GhRepository.cs" />
    <Compile Include="Github\GhUser.cs" />
    <Compile Include="Github\GitHubExporter.cs" />
    <Compile Include="Github\RepositoryHistory.cs" />
    <Compile Include="insert_timing.cs" />
    <Compile Include="Linq\DeserializeSelectorTests.cs" />
    <Compile Include="Linq\explain_query.cs" />
    <Compile Include="Linq\invoking_queryable_any_async_Tests.cs" />
    <Compile Include="Linq\invoking_queryable_count_async_Tests.cs" />
    <Compile Include="Linq\invoking_queryable_through_first_async_Tests.cs" />
    <Compile Include="Linq\invoking_queryable_through_single_async_Tests.cs" />
    <Compile Include="Linq\deep_searches_Tests.cs" />
    <Compile Include="Linq\invoking_queryable_any_Tests.cs">
      <SubType>Code</SubType>
    </Compile>
    <Compile Include="Linq\invoking_queryable_count_Tests.cs">
      <SubType>Code</SubType>
    </Compile>
    <Compile Include="Linq\invoking_queryable_through_first_Tests.cs">
      <SubType>Code</SubType>
    </Compile>
    <Compile Include="Linq\invoking_queryable_through_last_Tests.cs" />
    <Compile Include="Linq\invoking_queryable_through_single_Tests.cs">
      <SubType>Code</SubType>
    </Compile>
    <Compile Include="Linq\invoking_queryable_through_to_list_async_Tests.cs" />
    <Compile Include="Linq\invoking_query_with_select_Tests.cs" />
    <Compile Include="Linq\ExpressionExtensionsTests.cs" />
    <Compile Include="Linq\previewing_the_command_from_a_queryable_Tests.cs" />
    <Compile Include="Linq\query_against_dateoffset_Tests.cs" />
    <Compile Include="Linq\query_for_json_format.cs" />
    <Compile Include="Linq\query_for_single_json.cs" />
    <Compile Include="Linq\query_with_inheritance.cs" />
    <Compile Include="Linq\query_with_is_in_generic_enumerable_Tests.cs" />
    <Compile Include="Linq\query_against_primitive_array_Tests.cs" />
    <Compile Include="Linq\query_running_through_the_IdentityMap_Tests.cs" />
    <Compile Include="Linq\query_with_aggregate_functions.cs" />
    <Compile Include="Linq\query_with_any_within_child_collection_Tests.cs" />
    <Compile Include="Linq\query_beginning_with_constant_Tests.cs" />
    <Compile Include="Linq\query_for_sum_Tests.cs" />
    <Compile Include="Linq\query_with_float_Tests.cs" />
    <Compile Include="Linq\query_with_is_one_of_Tests.cs" />
    <Compile Include="Linq\query_with_modulo_Tests.cs" />
    <Compile Include="Linq\query_with_enums_Tests.cs" />
    <Compile Include="Linq\query_with_nested_boolean_logic_Tests.cs" />
    <Compile Include="Linq\query_with_nullable_types_Tests.cs" />
    <Compile Include="Linq\SelectTransformerTests.cs" />
    <Compile Include="Linq\select_transformations_Tests.cs" />
    <Compile Include="Linq\SingleFieldSelectorTests.cs" />
    <Compile Include="Linq\using_containment_operator_in_linq_Tests.cs" />
    <Compile Include="Linq\using_custom_Linq_parser_plugins_Tests.cs" />
    <Compile Include="Linq\using_multiple_where_clauses_Tests.cs" />
    <Compile Include="Linq\WholeDocumentSelectorTests.cs" />
    <Compile Include="MartenRegistryTests.cs" />
    <Compile Include="performance_report.cs" />
    <Compile Include="performance_tuning.cs" />
    <Compile Include="persisting_document_with_string_id_Tests.cs" />
    <Compile Include="QuerySessionTests.cs" />
    <Compile Include="query_scalar_values_with_select_in_query_async.cs" />
    <Compile Include="Schema\auto_create_mode_Tests.cs" />
    <Compile Include="Schema\configuring_foreign_key_fields_Tests.cs" />
    <Compile Include="Schema\configuring_searchable_fields_Tests.cs" />
    <Compile Include="Schema\configuring_the_document_type_alias_Tests.cs" />
    <Compile Include="ContainerFactory.cs" />
    <Compile Include="Schema\DocumentSchemaOnOtherSchemaTests.cs" />
    <Compile Include="Schema\do_not_overwrite_tables_with_searchable_fields_Tests.cs" />
    <Compile Include="Schema\ForeignKeyDefinitionTests.cs" />
    <Compile Include="Schema\Hierarchies\end_to_end_document_hierarchy_usage_Tests.cs" />
    <Compile Include="Schema\Hierarchies\generating_code_and_sql_for_hierarchy_smoke_Tests.cs" />
    <Compile Include="Schema\Hierarchies\HierarchyArgumentTests.cs" />
    <Compile Include="Schema\IndexDefinitionTests.cs" />
    <Compile Include="Schema\Sequences\Bug_255_Hilo_table_being_erroneously_recreated.cs" />
    <Compile Include="Schema\Sequences\Users.cs" />
    <Compile Include="Schema\Sequences\DocumentIdStrategyTests.cs" />
    <Compile Include="Schema\Sequences\CombGuidIdGenerationTests.cs" />
    <Compile Include="Schema\Sequences\IdentityKeyGenerationTests.cs" />
    <Compile Include="Schema\table_regeneration_with_new_searchable_fields_Tests.cs" />
    <Compile Include="Schema\when_deriving_the_table_definition_from_the_database_schema_Tests.cs" />
    <Compile Include="Schema\will_build_a_new_database_table_if_definition_changes_Tests.cs" />
    <Compile Include="Schema\will_name_nested_class_documents_appropriately.cs" />
    <Compile Include="foreign_key_persisting_Tests.cs" />
    <Compile Include="searchable_properties_Tests.cs" />
    <Compile Include="Services\BatchedQuerying\batched_querying_acceptance_Tests.cs" />
    <Compile Include="Services\DirtyTrackingIdentityMapTests.cs" />
    <Compile Include="Services\IdentityMapTests.cs" />
    <Compile Include="Services\Includes\end_to_end_query_with_include_Tests.cs" />
    <Compile Include="Services\Includes\IncludeSelectorTests.cs" />
    <Compile Include="Services\ManagedConnectionTests.cs" />
    <Compile Include="Services\NulloIdentityMapTests.cs" />
    <Compile Include="Services\TrackedEntityTests.cs" />
    <Compile Include="Session\document_session_find_json_async_Tests.cs" />
    <Compile Include="Session\document_session_load_already_loaded_document_Tests.cs" />
    <Compile Include="Session\document_session_find_json_Tests.cs" />
    <Compile Include="Session\document_session_load_not_yet_persisted_document_Tests.cs" />
    <Compile Include="Session\document_session_update_existing_document_without_dirty_checking_Tests.cs" />
    <Compile Include="Session\get_raw_json_Tests.cs" />
    <Compile Include="StoreOptionsTests.cs" />
    <Compile Include="store_and_bulk_insert_by_mixed_bag_of_document_types_Tests.cs" />
    <Compile Include="TestingDocumentStore.cs" />
    <Compile Include="TrackingSession\document_session_load_already_loaded_document_Tests.cs" />
    <Compile Include="TrackingSession\document_session_load_not_found_then_stored_Tests.cs" />
    <Compile Include="TrackingSession\document_session_load_not_yet_persisted_document_Tests.cs" />
    <Compile Include="persist_and_deleting_multiple_documents_Tests.cs" />
    <Compile Include="persist_and_load_documents_with_int_ids_Tests.cs" />
    <Compile Include="persist_and_load_documents_with_long_ids_Tests.cs" />
    <Compile Include="PlayingTests.cs" />
    <Compile Include="Properties\AssemblyInfo.cs" />
    <Compile Include="query_by_sql_where_clause_Tests.cs" />
    <Compile Include="Schema\DocumentMappingTests.cs" />
    <Compile Include="Schema\DocumentSchemaTests.cs" />
    <Compile Include="Schema\DocumentCleanerTests.cs" />
    <Compile Include="Schema\DocumentStorageBuilderTests.cs" />
    <Compile Include="Schema\DuplicatedFieldTests.cs" />
    <Compile Include="Schema\duplicate_deep_accessor_and_query_Tests.cs" />
    <Compile Include="Schema\JsonLocatorFieldTests.cs" />
    <Compile Include="Schema\ProductionModeSchemeCreationTests.cs" />
    <Compile Include="Schema\SchemaBuilderTests.cs" />
    <Compile Include="Schema\Sequences\HiLoIdGenerationTests.cs" />
    <Compile Include="Schema\Sequences\HiLoSequenceTests.cs" />
    <Compile Include="Schema\Sequences\SequenceFactoryTests.cs" />
    <Compile Include="show_document_storage_code_in_diagnostics_Tests.cs" />
    <Compile Include="SpecificationExtensions.cs" />
    <Compile Include="TrackingSession\document_session_update_existing_documents_in_collection_Tests.cs" />
    <Compile Include="TrackingSession\document_session_update_existing_document_Tests.cs" />
    <Compile Include="TypeMappingsTests.cs" />
    <Compile Include="UnitOfWorkTests.cs" />
    <Compile Include="UnitOfWork_PendingChanges_Functionality_Tests.cs" />
    <Compile Include="Using_DocumentSessionListener_Tests.cs" />
    <Compile Include="Util\CommandExtensionsTests.cs" />
    <Compile Include="Util\EnumerableExtensionsTests.cs" />
    <Compile Include="Util\ReflectionExtensionsTests.cs" />
    <Compile Include="Util\update_batch_Tests.cs" />
  </ItemGroup>
  <ItemGroup>
    <ProjectReference Include="..\Marten.Testing.OtherAssembly\Marten.Testing.OtherAssembly.csproj">
      <Project>{ee53c3d3-65ae-42ef-92f4-116e8d6889dd}</Project>
      <Name>Marten.Testing.OtherAssembly</Name>
    </ProjectReference>
    <ProjectReference Include="..\Marten\Marten.csproj">
      <Project>{3d44a648-636e-4d4e-b943-361d103f1fa2}</Project>
      <Name>Marten</Name>
    </ProjectReference>
  </ItemGroup>
  <Import Project="$(MSBuildToolsPath)\Microsoft.CSharp.targets" />
  <!-- To modify your build process, add your task inside one of the targets below and uncomment it. 
       Other similar extension points exist, see Microsoft.Common.targets.
  <Target Name="BeforeBuild">
  </Target>
  <Target Name="AfterBuild">
  </Target>
  -->
  <ItemGroup>
    <Content Include="connection.txt" />
    <Content Include="Events\fake_aggregate.js" />
    <Content Include="Events\location.js" />
    <Content Include="Events\party.js" />
  </ItemGroup>
  <ItemGroup>
    <None Include="App.config">
      <SubType>Designer</SubType>
    </None>
  </ItemGroup>
  <Choose>
    <When Condition="$(TargetFrameworkIdentifier) == '.NETFramework' And ($(TargetFrameworkVersion) == 'v4.5' Or $(TargetFrameworkVersion) == 'v4.5.1' Or $(TargetFrameworkVersion) == 'v4.5.2' Or $(TargetFrameworkVersion) == 'v4.5.3' Or $(TargetFrameworkVersion) == 'v4.6')">
      <ItemGroup>
        <Reference Include="Baseline">
          <HintPath>..\..\packages\Baseline\lib\net45\Baseline.dll</HintPath>
          <Private>True</Private>
          <Paket>True</Paket>
        </Reference>
      </ItemGroup>
    </When>
  </Choose>
  <Choose>
    <When Condition="$(TargetFrameworkIdentifier) == '.NETFramework' And ($(TargetFrameworkVersion) == 'v4.0' Or $(TargetFrameworkVersion) == 'v4.5' Or $(TargetFrameworkVersion) == 'v4.5.1' Or $(TargetFrameworkVersion) == 'v4.5.2' Or $(TargetFrameworkVersion) == 'v4.5.3' Or $(TargetFrameworkVersion) == 'v4.6')">
      <ItemGroup>
        <Reference Include="HtmlTags">
          <HintPath>..\..\packages\HtmlTags\lib\4.0\HtmlTags.dll</HintPath>
          <Private>True</Private>
          <Paket>True</Paket>
        </Reference>
      </ItemGroup>
    </When>
  </Choose>
  <Choose>
    <When Condition="$(TargetFrameworkIdentifier) == '.NETFramework' And ($(TargetFrameworkVersion) == 'v4.5' Or $(TargetFrameworkVersion) == 'v4.5.1' Or $(TargetFrameworkVersion) == 'v4.5.2' Or $(TargetFrameworkVersion) == 'v4.5.3' Or $(TargetFrameworkVersion) == 'v4.6')">
      <ItemGroup>
        <Reference Include="Jil">
          <HintPath>..\..\packages\Jil\lib\net45\Jil.dll</HintPath>
          <Private>True</Private>
          <Paket>True</Paket>
        </Reference>
        <Reference Include="System.Runtime.Serialization">
          <Paket>True</Paket>
        </Reference>
      </ItemGroup>
    </When>
  </Choose>
  <Choose>
    <When Condition="$(TargetFrameworkIdentifier) == '.NETFramework' And ($(TargetFrameworkVersion) == 'v4.0')">
      <ItemGroup>
        <Reference Include="System.IO">
          <HintPath>..\..\packages\Microsoft.Bcl\lib\net40\System.IO.dll</HintPath>
          <Private>True</Private>
          <Paket>True</Paket>
        </Reference>
        <Reference Include="System.Runtime">
          <HintPath>..\..\packages\Microsoft.Bcl\lib\net40\System.Runtime.dll</HintPath>
          <Private>True</Private>
          <Paket>True</Paket>
        </Reference>
        <Reference Include="System.Threading.Tasks">
          <HintPath>..\..\packages\Microsoft.Bcl\lib\net40\System.Threading.Tasks.dll</HintPath>
          <Private>True</Private>
          <Paket>True</Paket>
        </Reference>
      </ItemGroup>
    </When>
    <When Condition="$(TargetFrameworkIdentifier) == 'Silverlight' And $(TargetFrameworkVersion) == 'v4.0'">
      <ItemGroup>
        <Reference Include="System.IO">
          <HintPath>..\..\packages\Microsoft.Bcl\lib\sl4\System.IO.dll</HintPath>
          <Private>True</Private>
          <Paket>True</Paket>
        </Reference>
        <Reference Include="System.Runtime">
          <HintPath>..\..\packages\Microsoft.Bcl\lib\sl4\System.Runtime.dll</HintPath>
          <Private>True</Private>
          <Paket>True</Paket>
        </Reference>
        <Reference Include="System.Threading.Tasks">
          <HintPath>..\..\packages\Microsoft.Bcl\lib\sl4\System.Threading.Tasks.dll</HintPath>
          <Private>True</Private>
          <Paket>True</Paket>
        </Reference>
      </ItemGroup>
    </When>
    <When Condition="$(TargetFrameworkIdentifier) == 'Silverlight' And $(TargetFrameworkVersion) == 'v5.0'">
      <ItemGroup>
        <Reference Include="System.IO">
          <HintPath>..\..\packages\Microsoft.Bcl\lib\sl5\System.IO.dll</HintPath>
          <Private>True</Private>
          <Paket>True</Paket>
        </Reference>
        <Reference Include="System.Runtime">
          <HintPath>..\..\packages\Microsoft.Bcl\lib\sl5\System.Runtime.dll</HintPath>
          <Private>True</Private>
          <Paket>True</Paket>
        </Reference>
        <Reference Include="System.Threading.Tasks">
          <HintPath>..\..\packages\Microsoft.Bcl\lib\sl5\System.Threading.Tasks.dll</HintPath>
          <Private>True</Private>
          <Paket>True</Paket>
        </Reference>
      </ItemGroup>
    </When>
    <When Condition="$(TargetFrameworkIdentifier) == 'WindowsPhone' And $(TargetFrameworkVersion) == 'v7.1'">
      <ItemGroup>
        <Reference Include="System.IO">
          <HintPath>..\..\packages\Microsoft.Bcl\lib\sl4-windowsphone71\System.IO.dll</HintPath>
          <Private>True</Private>
          <Paket>True</Paket>
        </Reference>
        <Reference Include="System.Runtime">
          <HintPath>..\..\packages\Microsoft.Bcl\lib\sl4-windowsphone71\System.Runtime.dll</HintPath>
          <Private>True</Private>
          <Paket>True</Paket>
        </Reference>
        <Reference Include="System.Threading.Tasks">
          <HintPath>..\..\packages\Microsoft.Bcl\lib\sl4-windowsphone71\System.Threading.Tasks.dll</HintPath>
          <Private>True</Private>
          <Paket>True</Paket>
        </Reference>
      </ItemGroup>
    </When>
    <When Condition="($(TargetFrameworkProfile) == 'Profile14') Or ($(TargetFrameworkProfile) == 'Profile19') Or ($(TargetFrameworkProfile) == 'Profile24') Or ($(TargetFrameworkProfile) == 'Profile37') Or ($(TargetFrameworkProfile) == 'Profile42') Or ($(TargetFrameworkProfile) == 'Profile47') Or ($(TargetFrameworkProfile) == 'Profile136') Or ($(TargetFrameworkProfile) == 'Profile147') Or ($(TargetFrameworkProfile) == 'Profile158') Or ($(TargetFrameworkProfile) == 'Profile225') Or ($(TargetFrameworkProfile) == 'Profile240') Or ($(TargetFrameworkProfile) == 'Profile255') Or ($(TargetFrameworkProfile) == 'Profile328') Or ($(TargetFrameworkProfile) == 'Profile336') Or ($(TargetFrameworkProfile) == 'Profile344')">
      <ItemGroup>
        <Reference Include="System.IO">
          <HintPath>..\..\packages\Microsoft.Bcl\lib\portable-net40+sl5+win8+wp8+wpa81\System.IO.dll</HintPath>
          <Private>True</Private>
          <Paket>True</Paket>
        </Reference>
        <Reference Include="System.Runtime">
          <HintPath>..\..\packages\Microsoft.Bcl\lib\portable-net40+sl5+win8+wp8+wpa81\System.Runtime.dll</HintPath>
          <Private>True</Private>
          <Paket>True</Paket>
        </Reference>
        <Reference Include="System.Threading.Tasks">
          <HintPath>..\..\packages\Microsoft.Bcl\lib\portable-net40+sl5+win8+wp8+wpa81\System.Threading.Tasks.dll</HintPath>
          <Private>True</Private>
          <Paket>True</Paket>
        </Reference>
      </ItemGroup>
    </When>
    <When Condition="($(TargetFrameworkProfile) == 'Profile3') Or ($(TargetFrameworkProfile) == 'Profile18') Or ($(TargetFrameworkProfile) == 'Profile23') Or ($(TargetFrameworkProfile) == 'Profile41') Or ($(TargetFrameworkProfile) == 'Profile46')">
      <ItemGroup>
        <Reference Include="System.IO">
          <HintPath>..\..\packages\Microsoft.Bcl\lib\portable-net40+sl4+win8\System.IO.dll</HintPath>
          <Private>True</Private>
          <Paket>True</Paket>
        </Reference>
        <Reference Include="System.Runtime">
          <HintPath>..\..\packages\Microsoft.Bcl\lib\portable-net40+sl4+win8\System.Runtime.dll</HintPath>
          <Private>True</Private>
          <Paket>True</Paket>
        </Reference>
        <Reference Include="System.Threading.Tasks">
          <HintPath>..\..\packages\Microsoft.Bcl\lib\portable-net40+sl4+win8\System.Threading.Tasks.dll</HintPath>
          <Private>True</Private>
          <Paket>True</Paket>
        </Reference>
      </ItemGroup>
    </When>
    <When Condition="($(TargetFrameworkProfile) == 'Profile31') Or ($(TargetFrameworkProfile) == 'Profile84') Or ($(TargetFrameworkProfile) == 'Profile92') Or ($(TargetFrameworkProfile) == 'Profile102') Or ($(TargetFrameworkProfile) == 'Profile157')">
      <ItemGroup>
        <Reference Include="System.IO">
          <HintPath>..\..\packages\Microsoft.Bcl\lib\portable-net40+win8+wp8+wpa81\System.IO.dll</HintPath>
          <Private>True</Private>
          <Paket>True</Paket>
        </Reference>
        <Reference Include="System.Runtime">
          <HintPath>..\..\packages\Microsoft.Bcl\lib\portable-net40+win8+wp8+wpa81\System.Runtime.dll</HintPath>
          <Private>True</Private>
          <Paket>True</Paket>
        </Reference>
        <Reference Include="System.Threading.Tasks">
          <HintPath>..\..\packages\Microsoft.Bcl\lib\portable-net40+win8+wp8+wpa81\System.Threading.Tasks.dll</HintPath>
          <Private>True</Private>
          <Paket>True</Paket>
        </Reference>
      </ItemGroup>
    </When>
    <When Condition="($(TargetFrameworkProfile) == 'Profile36') Or ($(TargetFrameworkProfile) == 'Profile143') Or ($(TargetFrameworkProfile) == 'Profile154')">
      <ItemGroup>
        <Reference Include="System.IO">
          <HintPath>..\..\packages\Microsoft.Bcl\lib\portable-net40+sl4+win8+wp8+wpa81\System.IO.dll</HintPath>
          <Private>True</Private>
          <Paket>True</Paket>
        </Reference>
        <Reference Include="System.Runtime">
          <HintPath>..\..\packages\Microsoft.Bcl\lib\portable-net40+sl4+win8+wp8+wpa81\System.Runtime.dll</HintPath>
          <Private>True</Private>
          <Paket>True</Paket>
        </Reference>
        <Reference Include="System.Threading.Tasks">
          <HintPath>..\..\packages\Microsoft.Bcl\lib\portable-net40+sl4+win8+wp8+wpa81\System.Threading.Tasks.dll</HintPath>
          <Private>True</Private>
          <Paket>True</Paket>
        </Reference>
      </ItemGroup>
    </When>
    <When Condition="($(TargetFrameworkProfile) == 'Profile5') Or ($(TargetFrameworkProfile) == 'Profile6')">
      <ItemGroup>
        <Reference Include="System.IO">
          <HintPath>..\..\packages\Microsoft.Bcl\lib\portable-net40+win8\System.IO.dll</HintPath>
          <Private>True</Private>
          <Paket>True</Paket>
        </Reference>
        <Reference Include="System.Runtime">
          <HintPath>..\..\packages\Microsoft.Bcl\lib\portable-net40+win8\System.Runtime.dll</HintPath>
          <Private>True</Private>
          <Paket>True</Paket>
        </Reference>
        <Reference Include="System.Threading.Tasks">
          <HintPath>..\..\packages\Microsoft.Bcl\lib\portable-net40+win8\System.Threading.Tasks.dll</HintPath>
          <Private>True</Private>
          <Paket>True</Paket>
        </Reference>
      </ItemGroup>
    </When>
    <When Condition="($(TargetFrameworkProfile) == 'Profile88') Or ($(TargetFrameworkProfile) == 'Profile96') Or ($(TargetFrameworkProfile) == 'Profile104')">
      <ItemGroup>
        <Reference Include="System.IO">
          <HintPath>..\..\packages\Microsoft.Bcl\lib\portable-net40+sl4+win8+wp71+wpa81\System.IO.dll</HintPath>
          <Private>True</Private>
          <Paket>True</Paket>
        </Reference>
        <Reference Include="System.Runtime">
          <HintPath>..\..\packages\Microsoft.Bcl\lib\portable-net40+sl4+win8+wp71+wpa81\System.Runtime.dll</HintPath>
          <Private>True</Private>
          <Paket>True</Paket>
        </Reference>
        <Reference Include="System.Threading.Tasks">
          <HintPath>..\..\packages\Microsoft.Bcl\lib\portable-net40+sl4+win8+wp71+wpa81\System.Threading.Tasks.dll</HintPath>
          <Private>True</Private>
          <Paket>True</Paket>
        </Reference>
      </ItemGroup>
    </When>
  </Choose>
  <ItemGroup>
    <Analyzer Include="..\..\packages\Microsoft.CodeAnalysis.Analyzers\analyzers\dotnet\cs\Microsoft.CodeAnalysis.Analyzers.dll">
      <Paket>True</Paket>
    </Analyzer>
    <Analyzer Include="..\..\packages\Microsoft.CodeAnalysis.Analyzers\analyzers\dotnet\cs\Microsoft.CodeAnalysis.CSharp.Analyzers.dll">
      <Paket>True</Paket>
    </Analyzer>
  </ItemGroup>
  <Choose>
    <When Condition="$(TargetFrameworkIdentifier) == '.NETFramework' And ($(TargetFrameworkVersion) == 'v4.5' Or $(TargetFrameworkVersion) == 'v4.5.1' Or $(TargetFrameworkVersion) == 'v4.5.2' Or $(TargetFrameworkVersion) == 'v4.5.3' Or $(TargetFrameworkVersion) == 'v4.6')">
      <ItemGroup>
        <Reference Include="Microsoft.CodeAnalysis">
          <HintPath>..\..\packages\Microsoft.CodeAnalysis.Common\lib\net45\Microsoft.CodeAnalysis.dll</HintPath>
          <Private>True</Private>
          <Paket>True</Paket>
        </Reference>
      </ItemGroup>
    </When>
    <When Condition="($(TargetFrameworkIdentifier) == '.NETCore') Or ($(TargetFrameworkIdentifier) == 'MonoAndroid') Or ($(TargetFrameworkIdentifier) == 'MonoTouch') Or ($(TargetFrameworkIdentifier) == 'Xamarin.iOS') Or ($(TargetFrameworkIdentifier) == 'Xamarin.Mac') Or ($(TargetFrameworkProfile) == 'Profile7') Or ($(TargetFrameworkProfile) == 'Profile44')">
      <ItemGroup>
        <Reference Include="Microsoft.CodeAnalysis">
          <HintPath>..\..\packages\Microsoft.CodeAnalysis.Common\lib\portable-net45+win8\Microsoft.CodeAnalysis.dll</HintPath>
          <Private>True</Private>
          <Paket>True</Paket>
        </Reference>
      </ItemGroup>
    </When>
  </Choose>
  <Choose>
    <When Condition="$(TargetFrameworkIdentifier) == '.NETFramework' And ($(TargetFrameworkVersion) == 'v4.5' Or $(TargetFrameworkVersion) == 'v4.5.1' Or $(TargetFrameworkVersion) == 'v4.5.2' Or $(TargetFrameworkVersion) == 'v4.5.3' Or $(TargetFrameworkVersion) == 'v4.6')">
      <ItemGroup>
        <Reference Include="Microsoft.CodeAnalysis.CSharp">
          <HintPath>..\..\packages\Microsoft.CodeAnalysis.CSharp\lib\net45\Microsoft.CodeAnalysis.CSharp.dll</HintPath>
          <Private>True</Private>
          <Paket>True</Paket>
        </Reference>
      </ItemGroup>
    </When>
    <When Condition="($(TargetFrameworkIdentifier) == '.NETCore') Or ($(TargetFrameworkIdentifier) == 'MonoAndroid') Or ($(TargetFrameworkIdentifier) == 'MonoTouch') Or ($(TargetFrameworkIdentifier) == 'Xamarin.iOS') Or ($(TargetFrameworkIdentifier) == 'Xamarin.Mac') Or ($(TargetFrameworkProfile) == 'Profile7') Or ($(TargetFrameworkProfile) == 'Profile44')">
      <ItemGroup>
        <Reference Include="Microsoft.CodeAnalysis.CSharp">
          <HintPath>..\..\packages\Microsoft.CodeAnalysis.CSharp\lib\portable-net45+win8\Microsoft.CodeAnalysis.CSharp.dll</HintPath>
          <Private>True</Private>
          <Paket>True</Paket>
        </Reference>
      </ItemGroup>
    </When>
  </Choose>
  <Choose>
    <When Condition="$(TargetFrameworkIdentifier) == '.NETCore'">
      <ItemGroup>
        <Reference Include="System.Net.Http.Extensions">
          <HintPath>..\..\packages\Microsoft.Net.Http\lib\win8\System.Net.Http.Extensions.dll</HintPath>
          <Private>True</Private>
          <Paket>True</Paket>
        </Reference>
        <Reference Include="System.Net.Http.Primitives">
          <HintPath>..\..\packages\Microsoft.Net.Http\lib\win8\System.Net.Http.Primitives.dll</HintPath>
          <Private>True</Private>
          <Paket>True</Paket>
        </Reference>
      </ItemGroup>
    </When>
    <When Condition="$(TargetFrameworkIdentifier) == '.NETFramework' And ($(TargetFrameworkVersion) == 'v4.0')">
      <ItemGroup>
        <Reference Include="System.Net.Http.Extensions">
          <HintPath>..\..\packages\Microsoft.Net.Http\lib\net40\System.Net.Http.Extensions.dll</HintPath>
          <Private>True</Private>
          <Paket>True</Paket>
        </Reference>
        <Reference Include="System.Net.Http.Primitives">
          <HintPath>..\..\packages\Microsoft.Net.Http\lib\net40\System.Net.Http.Primitives.dll</HintPath>
          <Private>True</Private>
          <Paket>True</Paket>
        </Reference>
        <Reference Include="System.Net.Http.WebRequest">
          <HintPath>..\..\packages\Microsoft.Net.Http\lib\net40\System.Net.Http.WebRequest.dll</HintPath>
          <Private>True</Private>
          <Paket>True</Paket>
        </Reference>
        <Reference Include="System.Net.Http">
          <HintPath>..\..\packages\Microsoft.Net.Http\lib\net40\System.Net.Http.dll</HintPath>
          <Private>True</Private>
          <Paket>True</Paket>
        </Reference>
      </ItemGroup>
    </When>
    <When Condition="$(TargetFrameworkIdentifier) == '.NETFramework' And ($(TargetFrameworkVersion) == 'v4.5' Or $(TargetFrameworkVersion) == 'v4.5.1' Or $(TargetFrameworkVersion) == 'v4.5.2' Or $(TargetFrameworkVersion) == 'v4.5.3' Or $(TargetFrameworkVersion) == 'v4.6')">
      <ItemGroup>
        <Reference Include="System.Net.Http.Extensions">
          <HintPath>..\..\packages\Microsoft.Net.Http\lib\net45\System.Net.Http.Extensions.dll</HintPath>
          <Private>True</Private>
          <Paket>True</Paket>
        </Reference>
        <Reference Include="System.Net.Http.Primitives">
          <HintPath>..\..\packages\Microsoft.Net.Http\lib\net45\System.Net.Http.Primitives.dll</HintPath>
          <Private>True</Private>
          <Paket>True</Paket>
        </Reference>
        <Reference Include="System.Net.Http">
          <Paket>True</Paket>
        </Reference>
        <Reference Include="System.Net.Http.WebRequest">
          <Paket>True</Paket>
        </Reference>
      </ItemGroup>
    </When>
    <When Condition="$(TargetFrameworkIdentifier) == 'MonoAndroid'">
      <ItemGroup>
        <Reference Include="System.Net.Http.Extensions">
          <HintPath>..\..\packages\Microsoft.Net.Http\lib\monoandroid\System.Net.Http.Extensions.dll</HintPath>
          <Private>True</Private>
          <Paket>True</Paket>
        </Reference>
        <Reference Include="System.Net.Http.Primitives">
          <HintPath>..\..\packages\Microsoft.Net.Http\lib\monoandroid\System.Net.Http.Primitives.dll</HintPath>
          <Private>True</Private>
          <Paket>True</Paket>
        </Reference>
        <Reference Include="System.Net.Http">
          <Paket>True</Paket>
        </Reference>
      </ItemGroup>
    </When>
    <When Condition="$(TargetFrameworkIdentifier) == 'MonoTouch'">
      <ItemGroup>
        <Reference Include="System.Net.Http.Extensions">
          <HintPath>..\..\packages\Microsoft.Net.Http\lib\monotouch\System.Net.Http.Extensions.dll</HintPath>
          <Private>True</Private>
          <Paket>True</Paket>
        </Reference>
        <Reference Include="System.Net.Http.Primitives">
          <HintPath>..\..\packages\Microsoft.Net.Http\lib\monotouch\System.Net.Http.Primitives.dll</HintPath>
          <Private>True</Private>
          <Paket>True</Paket>
        </Reference>
        <Reference Include="System.Net.Http">
          <Paket>True</Paket>
        </Reference>
      </ItemGroup>
    </When>
    <When Condition="$(TargetFrameworkIdentifier) == 'WindowsPhone' And ($(TargetFrameworkVersion) == 'v7.1' Or $(TargetFrameworkVersion) == 'v8.0' Or $(TargetFrameworkVersion) == 'v8.1')">
      <ItemGroup>
        <Reference Include="System.Net.Http.Extensions">
          <HintPath>..\..\packages\Microsoft.Net.Http\lib\sl4-windowsphone71\System.Net.Http.Extensions.dll</HintPath>
          <Private>True</Private>
          <Paket>True</Paket>
        </Reference>
        <Reference Include="System.Net.Http.Primitives">
          <HintPath>..\..\packages\Microsoft.Net.Http\lib\sl4-windowsphone71\System.Net.Http.Primitives.dll</HintPath>
          <Private>True</Private>
          <Paket>True</Paket>
        </Reference>
        <Reference Include="System.Net.Http">
          <HintPath>..\..\packages\Microsoft.Net.Http\lib\sl4-windowsphone71\System.Net.Http.dll</HintPath>
          <Private>True</Private>
          <Paket>True</Paket>
        </Reference>
      </ItemGroup>
    </When>
    <When Condition="$(TargetFrameworkIdentifier) == 'WindowsPhoneApp'">
      <ItemGroup>
        <Reference Include="System.Net.Http.Extensions">
          <HintPath>..\..\packages\Microsoft.Net.Http\lib\wpa81\System.Net.Http.Extensions.dll</HintPath>
          <Private>True</Private>
          <Paket>True</Paket>
        </Reference>
        <Reference Include="System.Net.Http.Primitives">
          <HintPath>..\..\packages\Microsoft.Net.Http\lib\wpa81\System.Net.Http.Primitives.dll</HintPath>
          <Private>True</Private>
          <Paket>True</Paket>
        </Reference>
      </ItemGroup>
    </When>
    <When Condition="$(TargetFrameworkIdentifier) == 'Xamarin.iOS'">
      <ItemGroup>
        <Reference Include="System.Net.Http.Extensions">
          <HintPath>..\..\packages\Microsoft.Net.Http\lib\Xamarin.iOS10\System.Net.Http.Extensions.dll</HintPath>
          <Private>True</Private>
          <Paket>True</Paket>
        </Reference>
        <Reference Include="System.Net.Http.Primitives">
          <HintPath>..\..\packages\Microsoft.Net.Http\lib\Xamarin.iOS10\System.Net.Http.Primitives.dll</HintPath>
          <Private>True</Private>
          <Paket>True</Paket>
        </Reference>
      </ItemGroup>
    </When>
    <When Condition="($(TargetFrameworkIdentifier) == 'Silverlight' And ($(TargetFrameworkVersion) == 'v4.0' Or $(TargetFrameworkVersion) == 'v5.0')) Or ($(TargetFrameworkProfile) == 'Profile3') Or ($(TargetFrameworkProfile) == 'Profile5') Or ($(TargetFrameworkProfile) == 'Profile6') Or ($(TargetFrameworkProfile) == 'Profile14') Or ($(TargetFrameworkProfile) == 'Profile18') Or ($(TargetFrameworkProfile) == 'Profile19') Or ($(TargetFrameworkProfile) == 'Profile23') Or ($(TargetFrameworkProfile) == 'Profile24') Or ($(TargetFrameworkProfile) == 'Profile31') Or ($(TargetFrameworkProfile) == 'Profile36') Or ($(TargetFrameworkProfile) == 'Profile37') Or ($(TargetFrameworkProfile) == 'Profile41') Or ($(TargetFrameworkProfile) == 'Profile42') Or ($(TargetFrameworkProfile) == 'Profile46') Or ($(TargetFrameworkProfile) == 'Profile47') Or ($(TargetFrameworkProfile) == 'Profile49') Or ($(TargetFrameworkProfile) == 'Profile78') Or ($(TargetFrameworkProfile) == 'Profile84') Or ($(TargetFrameworkProfile) == 'Profile88') Or ($(TargetFrameworkProfile) == 'Profile92') Or ($(TargetFrameworkProfile) == 'Profile96') Or ($(TargetFrameworkProfile) == 'Profile102') Or ($(TargetFrameworkProfile) == 'Profile104') Or ($(TargetFrameworkProfile) == 'Profile136') Or ($(TargetFrameworkProfile) == 'Profile143') Or ($(TargetFrameworkProfile) == 'Profile147') Or ($(TargetFrameworkProfile) == 'Profile154') Or ($(TargetFrameworkProfile) == 'Profile157') Or ($(TargetFrameworkProfile) == 'Profile158') Or ($(TargetFrameworkProfile) == 'Profile225') Or ($(TargetFrameworkProfile) == 'Profile240') Or ($(TargetFrameworkProfile) == 'Profile255') Or ($(TargetFrameworkProfile) == 'Profile259') Or ($(TargetFrameworkProfile) == 'Profile328') Or ($(TargetFrameworkProfile) == 'Profile336') Or ($(TargetFrameworkProfile) == 'Profile344')">
      <ItemGroup>
        <Reference Include="System.Net.Http.Extensions">
          <HintPath>..\..\packages\Microsoft.Net.Http\lib\portable-net40+sl4+win8+wp71+wpa81\System.Net.Http.Extensions.dll</HintPath>
          <Private>True</Private>
          <Paket>True</Paket>
        </Reference>
        <Reference Include="System.Net.Http.Primitives">
          <HintPath>..\..\packages\Microsoft.Net.Http\lib\portable-net40+sl4+win8+wp71+wpa81\System.Net.Http.Primitives.dll</HintPath>
          <Private>True</Private>
          <Paket>True</Paket>
        </Reference>
        <Reference Include="System.Net.Http">
          <HintPath>..\..\packages\Microsoft.Net.Http\lib\portable-net40+sl4+win8+wp71+wpa81\System.Net.Http.dll</HintPath>
          <Private>True</Private>
          <Paket>True</Paket>
        </Reference>
      </ItemGroup>
    </When>
    <When Condition="($(TargetFrameworkIdentifier) == 'Xamarin.Mac') Or ($(TargetFrameworkProfile) == 'Profile7') Or ($(TargetFrameworkProfile) == 'Profile44')">
      <ItemGroup>
        <Reference Include="System.Net.Http.Extensions">
          <HintPath>..\..\packages\Microsoft.Net.Http\lib\portable-net45+win8\System.Net.Http.Extensions.dll</HintPath>
          <Private>True</Private>
          <Paket>True</Paket>
        </Reference>
        <Reference Include="System.Net.Http.Primitives">
          <HintPath>..\..\packages\Microsoft.Net.Http\lib\portable-net45+win8\System.Net.Http.Primitives.dll</HintPath>
          <Private>True</Private>
          <Paket>True</Paket>
        </Reference>
      </ItemGroup>
    </When>
    <When Condition="($(TargetFrameworkProfile) == 'Profile32') Or ($(TargetFrameworkProfile) == 'Profile111') Or ($(TargetFrameworkProfile) == 'Profile151')">
      <ItemGroup>
        <Reference Include="System.Net.Http.Extensions">
          <HintPath>..\..\packages\Microsoft.Net.Http\lib\portable-net45+win8+wpa81\System.Net.Http.Extensions.dll</HintPath>
          <Private>True</Private>
          <Paket>True</Paket>
        </Reference>
        <Reference Include="System.Net.Http.Primitives">
          <HintPath>..\..\packages\Microsoft.Net.Http\lib\portable-net45+win8+wpa81\System.Net.Http.Primitives.dll</HintPath>
          <Private>True</Private>
          <Paket>True</Paket>
        </Reference>
      </ItemGroup>
    </When>
  </Choose>
  <Choose>
    <When Condition="$(TargetFrameworkIdentifier) == '.NETFramework' And $(TargetFrameworkVersion) == 'v3.5'">
      <ItemGroup>
        <Reference Include="Newtonsoft.Json">
          <HintPath>..\..\packages\Newtonsoft.Json\lib\net35\Newtonsoft.Json.dll</HintPath>
          <Private>True</Private>
          <Paket>True</Paket>
        </Reference>
      </ItemGroup>
    </When>
    <When Condition="$(TargetFrameworkIdentifier) == '.NETFramework' And ($(TargetFrameworkVersion) == 'v2.0' Or $(TargetFrameworkVersion) == 'v3.0')">
      <ItemGroup>
        <Reference Include="Newtonsoft.Json">
          <HintPath>..\..\packages\Newtonsoft.Json\lib\net20\Newtonsoft.Json.dll</HintPath>
          <Private>True</Private>
          <Paket>True</Paket>
        </Reference>
      </ItemGroup>
    </When>
    <When Condition="$(TargetFrameworkIdentifier) == '.NETFramework' And ($(TargetFrameworkVersion) == 'v4.0')">
      <ItemGroup>
        <Reference Include="Newtonsoft.Json">
          <HintPath>..\..\packages\Newtonsoft.Json\lib\net40\Newtonsoft.Json.dll</HintPath>
          <Private>True</Private>
          <Paket>True</Paket>
        </Reference>
      </ItemGroup>
    </When>
    <When Condition="$(TargetFrameworkIdentifier) == '.NETFramework' And ($(TargetFrameworkVersion) == 'v4.5' Or $(TargetFrameworkVersion) == 'v4.5.1' Or $(TargetFrameworkVersion) == 'v4.5.2' Or $(TargetFrameworkVersion) == 'v4.5.3' Or $(TargetFrameworkVersion) == 'v4.6')">
      <ItemGroup>
        <Reference Include="Newtonsoft.Json">
          <HintPath>..\..\packages\Newtonsoft.Json\lib\net45\Newtonsoft.Json.dll</HintPath>
          <Private>True</Private>
          <Paket>True</Paket>
        </Reference>
      </ItemGroup>
    </When>
    <When Condition="($(TargetFrameworkIdentifier) == 'MonoAndroid') Or ($(TargetFrameworkIdentifier) == 'MonoTouch') Or ($(TargetFrameworkIdentifier) == 'Xamarin.iOS') Or ($(TargetFrameworkIdentifier) == 'Xamarin.Mac') Or ($(TargetFrameworkProfile) == 'Profile7') Or ($(TargetFrameworkProfile) == 'Profile44') Or ($(TargetFrameworkProfile) == 'Profile49') Or ($(TargetFrameworkProfile) == 'Profile78') Or ($(TargetFrameworkProfile) == 'Profile111') Or ($(TargetFrameworkProfile) == 'Profile151') Or ($(TargetFrameworkProfile) == 'Profile259')">
      <ItemGroup>
        <Reference Include="Newtonsoft.Json">
          <HintPath>..\..\packages\Newtonsoft.Json\lib\portable-net45+wp80+win8+wpa81+dnxcore50\Newtonsoft.Json.dll</HintPath>
          <Private>True</Private>
          <Paket>True</Paket>
        </Reference>
      </ItemGroup>
    </When>
    <When Condition="($(TargetFrameworkIdentifier) == 'WindowsPhoneApp') Or ($(TargetFrameworkIdentifier) == '.NETCore') Or ($(TargetFrameworkIdentifier) == 'Silverlight' And $(TargetFrameworkVersion) == 'v5.0') Or ($(TargetFrameworkIdentifier) == 'WindowsPhone' And ($(TargetFrameworkVersion) == 'v8.0' Or $(TargetFrameworkVersion) == 'v8.1')) Or ($(TargetFrameworkProfile) == 'Profile5') Or ($(TargetFrameworkProfile) == 'Profile6') Or ($(TargetFrameworkProfile) == 'Profile14') Or ($(TargetFrameworkProfile) == 'Profile19') Or ($(TargetFrameworkProfile) == 'Profile24') Or ($(TargetFrameworkProfile) == 'Profile31') Or ($(TargetFrameworkProfile) == 'Profile32') Or ($(TargetFrameworkProfile) == 'Profile37') Or ($(TargetFrameworkProfile) == 'Profile42') Or ($(TargetFrameworkProfile) == 'Profile47') Or ($(TargetFrameworkProfile) == 'Profile84') Or ($(TargetFrameworkProfile) == 'Profile92') Or ($(TargetFrameworkProfile) == 'Profile102') Or ($(TargetFrameworkProfile) == 'Profile136') Or ($(TargetFrameworkProfile) == 'Profile147') Or ($(TargetFrameworkProfile) == 'Profile157') Or ($(TargetFrameworkProfile) == 'Profile158') Or ($(TargetFrameworkProfile) == 'Profile225') Or ($(TargetFrameworkProfile) == 'Profile240') Or ($(TargetFrameworkProfile) == 'Profile255') Or ($(TargetFrameworkProfile) == 'Profile328') Or ($(TargetFrameworkProfile) == 'Profile336') Or ($(TargetFrameworkProfile) == 'Profile344')">
      <ItemGroup>
        <Reference Include="Newtonsoft.Json">
          <HintPath>..\..\packages\Newtonsoft.Json\lib\portable-net40+sl5+wp80+win8+wpa81\Newtonsoft.Json.dll</HintPath>
          <Private>True</Private>
          <Paket>True</Paket>
        </Reference>
      </ItemGroup>
    </When>
  </Choose>
  <Choose>
    <When Condition="$(TargetFrameworkIdentifier) == '.NETFramework' And ($(TargetFrameworkVersion) == 'v4.5' Or $(TargetFrameworkVersion) == 'v4.5.1' Or $(TargetFrameworkVersion) == 'v4.5.2' Or $(TargetFrameworkVersion) == 'v4.5.3' Or $(TargetFrameworkVersion) == 'v4.6')">
      <ItemGroup>
        <Reference Include="Npgsql">
          <HintPath>..\..\packages\Npgsql\lib\net45\Npgsql.dll</HintPath>
          <Private>True</Private>
          <Paket>True</Paket>
        </Reference>
      </ItemGroup>
    </When>
  </Choose>
  <Choose>
    <When Condition="$(TargetFrameworkIdentifier) == '.NETFramework' And $(TargetFrameworkVersion) == 'v3.5'">
      <ItemGroup>
        <Reference Include="NSubstitute">
          <HintPath>..\..\packages\NSubstitute\lib\net35\NSubstitute.dll</HintPath>
          <Private>True</Private>
          <Paket>True</Paket>
        </Reference>
      </ItemGroup>
    </When>
    <When Condition="$(TargetFrameworkIdentifier) == '.NETFramework' And ($(TargetFrameworkVersion) == 'v4.0')">
      <ItemGroup>
        <Reference Include="NSubstitute">
          <HintPath>..\..\packages\NSubstitute\lib\net40\NSubstitute.dll</HintPath>
          <Private>True</Private>
          <Paket>True</Paket>
        </Reference>
      </ItemGroup>
    </When>
    <When Condition="$(TargetFrameworkIdentifier) == '.NETFramework' And ($(TargetFrameworkVersion) == 'v4.5' Or $(TargetFrameworkVersion) == 'v4.5.1' Or $(TargetFrameworkVersion) == 'v4.5.2' Or $(TargetFrameworkVersion) == 'v4.5.3' Or $(TargetFrameworkVersion) == 'v4.6')">
      <ItemGroup>
        <Reference Include="NSubstitute">
          <HintPath>..\..\packages\NSubstitute\lib\net45\NSubstitute.dll</HintPath>
          <Private>True</Private>
          <Paket>True</Paket>
        </Reference>
      </ItemGroup>
    </When>
  </Choose>
  <Choose>
    <When Condition="$(TargetFrameworkIdentifier) == '.NETCore'">
      <ItemGroup>
        <Reference Include="Octokit">
          <HintPath>..\..\packages\Octokit\lib\netcore45\Octokit.dll</HintPath>
          <Private>True</Private>
          <Paket>True</Paket>
        </Reference>
        <Reference Include="System.Net.Http">
          <Paket>True</Paket>
        </Reference>
      </ItemGroup>
    </When>
    <When Condition="$(TargetFrameworkIdentifier) == '.NETFramework' And ($(TargetFrameworkVersion) == 'v4.5' Or $(TargetFrameworkVersion) == 'v4.5.1' Or $(TargetFrameworkVersion) == 'v4.5.2' Or $(TargetFrameworkVersion) == 'v4.5.3' Or $(TargetFrameworkVersion) == 'v4.6')">
      <ItemGroup>
        <Reference Include="Octokit">
          <HintPath>..\..\packages\Octokit\lib\net45\Octokit.dll</HintPath>
          <Private>True</Private>
          <Paket>True</Paket>
        </Reference>
        <Reference Include="System.Net.Http">
          <Paket>True</Paket>
        </Reference>
      </ItemGroup>
    </When>
    <When Condition="($(TargetFrameworkIdentifier) == 'WindowsPhoneApp') Or ($(TargetFrameworkIdentifier) == 'WindowsPhone' And ($(TargetFrameworkVersion) == 'v8.0' Or $(TargetFrameworkVersion) == 'v8.1')) Or ($(TargetFrameworkIdentifier) == 'MonoAndroid') Or ($(TargetFrameworkIdentifier) == 'MonoTouch') Or ($(TargetFrameworkIdentifier) == 'Xamarin.iOS') Or ($(TargetFrameworkIdentifier) == 'Xamarin.Mac') Or ($(TargetFrameworkProfile) == 'Profile7') Or ($(TargetFrameworkProfile) == 'Profile31') Or ($(TargetFrameworkProfile) == 'Profile32') Or ($(TargetFrameworkProfile) == 'Profile44') Or ($(TargetFrameworkProfile) == 'Profile49') Or ($(TargetFrameworkProfile) == 'Profile78') Or ($(TargetFrameworkProfile) == 'Profile84') Or ($(TargetFrameworkProfile) == 'Profile111') Or ($(TargetFrameworkProfile) == 'Profile151') Or ($(TargetFrameworkProfile) == 'Profile157') Or ($(TargetFrameworkProfile) == 'Profile259')">
      <ItemGroup>
        <Reference Include="Octokit">
          <HintPath>..\..\packages\Octokit\lib\portable-net45+wp80+win+wpa81\Octokit.dll</HintPath>
          <Private>True</Private>
          <Paket>True</Paket>
        </Reference>
      </ItemGroup>
    </When>
  </Choose>
  <Choose>
    <When Condition="$(TargetFrameworkIdentifier) == '.NETFramework' And $(TargetFrameworkVersion) == 'v3.5'">
      <ItemGroup>
        <Reference Include="Remotion.Linq">
          <HintPath>..\..\packages\Remotion.Linq\lib\net35\Remotion.Linq.dll</HintPath>
          <Private>True</Private>
          <Paket>True</Paket>
        </Reference>
      </ItemGroup>
    </When>
    <When Condition="$(TargetFrameworkIdentifier) == '.NETFramework' And ($(TargetFrameworkVersion) == 'v4.0')">
      <ItemGroup>
        <Reference Include="Remotion.Linq">
          <HintPath>..\..\packages\Remotion.Linq\lib\net40\Remotion.Linq.dll</HintPath>
          <Private>True</Private>
          <Paket>True</Paket>
        </Reference>
      </ItemGroup>
    </When>
    <When Condition="$(TargetFrameworkIdentifier) == '.NETFramework' And ($(TargetFrameworkVersion) == 'v4.5' Or $(TargetFrameworkVersion) == 'v4.5.1' Or $(TargetFrameworkVersion) == 'v4.5.2' Or $(TargetFrameworkVersion) == 'v4.5.3' Or $(TargetFrameworkVersion) == 'v4.6')">
      <ItemGroup>
        <Reference Include="Remotion.Linq">
          <HintPath>..\..\packages\Remotion.Linq\lib\net45\Remotion.Linq.dll</HintPath>
          <Private>True</Private>
          <Paket>True</Paket>
        </Reference>
      </ItemGroup>
    </When>
    <When Condition="($(TargetFrameworkIdentifier) == 'WindowsPhoneApp') Or ($(TargetFrameworkIdentifier) == '.NETCore') Or ($(TargetFrameworkIdentifier) == 'WindowsPhone' And ($(TargetFrameworkVersion) == 'v8.0' Or $(TargetFrameworkVersion) == 'v8.1')) Or ($(TargetFrameworkIdentifier) == 'MonoAndroid') Or ($(TargetFrameworkIdentifier) == 'MonoTouch') Or ($(TargetFrameworkIdentifier) == 'Xamarin.iOS') Or ($(TargetFrameworkIdentifier) == 'Xamarin.Mac') Or ($(TargetFrameworkProfile) == 'Profile7') Or ($(TargetFrameworkProfile) == 'Profile31') Or ($(TargetFrameworkProfile) == 'Profile32') Or ($(TargetFrameworkProfile) == 'Profile44') Or ($(TargetFrameworkProfile) == 'Profile49') Or ($(TargetFrameworkProfile) == 'Profile78') Or ($(TargetFrameworkProfile) == 'Profile84') Or ($(TargetFrameworkProfile) == 'Profile111') Or ($(TargetFrameworkProfile) == 'Profile151') Or ($(TargetFrameworkProfile) == 'Profile157') Or ($(TargetFrameworkProfile) == 'Profile259')">
      <ItemGroup>
        <Reference Include="Remotion.Linq">
          <HintPath>..\..\packages\Remotion.Linq\lib\portable-net45+win+wpa81+wp80\Remotion.Linq.dll</HintPath>
          <Private>True</Private>
          <Paket>True</Paket>
        </Reference>
      </ItemGroup>
    </When>
  </Choose>
  <Choose>
    <When Condition="$(TargetFrameworkIdentifier) == '.NETFramework' And $(TargetFrameworkVersion) == 'v3.5'">
      <ItemGroup>
        <Reference Include="Shouldly">
          <HintPath>..\..\packages\Shouldly\lib\net35\Shouldly.dll</HintPath>
          <Private>True</Private>
          <Paket>True</Paket>
        </Reference>
      </ItemGroup>
    </When>
    <When Condition="$(TargetFrameworkIdentifier) == '.NETFramework' And ($(TargetFrameworkVersion) == 'v4.0' Or $(TargetFrameworkVersion) == 'v4.5' Or $(TargetFrameworkVersion) == 'v4.5.1' Or $(TargetFrameworkVersion) == 'v4.5.2' Or $(TargetFrameworkVersion) == 'v4.5.3' Or $(TargetFrameworkVersion) == 'v4.6')">
      <ItemGroup>
        <Reference Include="Shouldly">
          <HintPath>..\..\packages\Shouldly\lib\net40\Shouldly.dll</HintPath>
          <Private>True</Private>
          <Paket>True</Paket>
        </Reference>
      </ItemGroup>
    </When>
  </Choose>
  <Choose>
    <When Condition="$(TargetFrameworkIdentifier) == '.NETFramework' And $(TargetFrameworkVersion) == 'v3.5'">
      <ItemGroup>
        <Reference Include="Sigil">
          <HintPath>..\..\packages\Sigil\lib\net35\Sigil.dll</HintPath>
          <Private>True</Private>
          <Paket>True</Paket>
        </Reference>
      </ItemGroup>
    </When>
    <When Condition="$(TargetFrameworkIdentifier) == '.NETFramework' And ($(TargetFrameworkVersion) == 'v2.0' Or $(TargetFrameworkVersion) == 'v3.0')">
      <ItemGroup>
        <Reference Include="Sigil">
          <HintPath>..\..\packages\Sigil\lib\net20\Sigil.dll</HintPath>
          <Private>True</Private>
          <Paket>True</Paket>
        </Reference>
      </ItemGroup>
    </When>
    <When Condition="$(TargetFrameworkIdentifier) == '.NETFramework' And ($(TargetFrameworkVersion) == 'v4.0')">
      <ItemGroup>
        <Reference Include="Sigil">
          <HintPath>..\..\packages\Sigil\lib\net40\Sigil.dll</HintPath>
          <Private>True</Private>
          <Paket>True</Paket>
        </Reference>
      </ItemGroup>
    </When>
    <When Condition="$(TargetFrameworkIdentifier) == '.NETFramework' And ($(TargetFrameworkVersion) == 'v4.5' Or $(TargetFrameworkVersion) == 'v4.5.1' Or $(TargetFrameworkVersion) == 'v4.5.2' Or $(TargetFrameworkVersion) == 'v4.5.3' Or $(TargetFrameworkVersion) == 'v4.6')">
      <ItemGroup>
        <Reference Include="Sigil">
          <HintPath>..\..\packages\Sigil\lib\net45\Sigil.dll</HintPath>
          <Private>True</Private>
          <Paket>True</Paket>
        </Reference>
      </ItemGroup>
    </When>
  </Choose>
  <Choose>
    <When Condition="$(TargetFrameworkIdentifier) == '.NETFramework' And ($(TargetFrameworkVersion) == 'v4.5' Or $(TargetFrameworkVersion) == 'v4.5.1' Or $(TargetFrameworkVersion) == 'v4.5.2' Or $(TargetFrameworkVersion) == 'v4.5.3' Or $(TargetFrameworkVersion) == 'v4.6')">
      <ItemGroup>
        <Reference Include="StoryTeller">
          <HintPath>..\..\packages\Storyteller\lib\net45\StoryTeller.dll</HintPath>
          <Private>True</Private>
          <Paket>True</Paket>
        </Reference>
      </ItemGroup>
    </When>
  </Choose>
  <Choose>
    <When Condition="$(TargetFrameworkIdentifier) == '.NETFramework' And ($(TargetFrameworkVersion) == 'v4.0' Or $(TargetFrameworkVersion) == 'v4.5' Or $(TargetFrameworkVersion) == 'v4.5.1' Or $(TargetFrameworkVersion) == 'v4.5.2' Or $(TargetFrameworkVersion) == 'v4.5.3' Or $(TargetFrameworkVersion) == 'v4.6')">
      <ItemGroup>
        <Reference Include="StructureMap.Net4">
          <HintPath>..\..\packages\structuremap\lib\net40\StructureMap.Net4.dll</HintPath>
          <Private>True</Private>
          <Paket>True</Paket>
        </Reference>
        <Reference Include="StructureMap">
          <HintPath>..\..\packages\structuremap\lib\net40\StructureMap.dll</HintPath>
          <Private>True</Private>
          <Paket>True</Paket>
        </Reference>
      </ItemGroup>
    </When>
    <When Condition="$(TargetFrameworkIdentifier) == 'WindowsPhone' And ($(TargetFrameworkVersion) == 'v8.0' Or $(TargetFrameworkVersion) == 'v8.1')">
      <ItemGroup>
        <Reference Include="StructureMap">
          <HintPath>..\..\packages\structuremap\lib\wp80\StructureMap.dll</HintPath>
          <Private>True</Private>
          <Paket>True</Paket>
        </Reference>
      </ItemGroup>
    </When>
    <When Condition="($(TargetFrameworkIdentifier) == '.NETCore') Or ($(TargetFrameworkIdentifier) == 'Xamarin.iOS') Or ($(TargetFrameworkIdentifier) == 'Xamarin.Mac') Or ($(TargetFrameworkProfile) == 'Profile7') Or ($(TargetFrameworkProfile) == 'Profile44')">
      <ItemGroup>
        <Reference Include="StructureMap">
          <HintPath>..\..\packages\structuremap\lib\portable-net45+win+wp81\StructureMap.dll</HintPath>
          <Private>True</Private>
          <Paket>True</Paket>
        </Reference>
      </ItemGroup>
    </When>
    <When Condition="($(TargetFrameworkIdentifier) == 'MonoAndroid') Or ($(TargetFrameworkIdentifier) == 'MonoTouch')">
      <ItemGroup>
        <Reference Include="StructureMap">
          <HintPath>..\..\packages\structuremap\lib\portable-net4+netcore45+MonoAndroid1+MonoTouch1\StructureMap.dll</HintPath>
          <Private>True</Private>
          <Paket>True</Paket>
        </Reference>
      </ItemGroup>
    </When>
    <When Condition="($(TargetFrameworkProfile) == 'Profile5') Or ($(TargetFrameworkProfile) == 'Profile6') Or ($(TargetFrameworkProfile) == 'Profile31') Or ($(TargetFrameworkProfile) == 'Profile49') Or ($(TargetFrameworkProfile) == 'Profile78')">
      <ItemGroup>
        <Reference Include="StructureMap">
          <HintPath>..\..\packages\structuremap\lib\portable-win+net40+wp8\StructureMap.dll</HintPath>
          <Private>True</Private>
          <Paket>True</Paket>
        </Reference>
      </ItemGroup>
    </When>
  </Choose>
  <Choose>
    <When Condition="($(TargetFrameworkIdentifier) == 'WindowsPhoneApp') Or ($(TargetFrameworkIdentifier) == '.NETCore') Or ($(TargetFrameworkIdentifier) == '.NETFramework' And ($(TargetFrameworkVersion) == 'v4.5' Or $(TargetFrameworkVersion) == 'v4.5.1' Or $(TargetFrameworkVersion) == 'v4.5.2' Or $(TargetFrameworkVersion) == 'v4.5.3' Or $(TargetFrameworkVersion) == 'v4.6')) Or ($(TargetFrameworkIdentifier) == 'WindowsPhone' And ($(TargetFrameworkVersion) == 'v8.0' Or $(TargetFrameworkVersion) == 'v8.1')) Or ($(TargetFrameworkIdentifier) == 'MonoAndroid') Or ($(TargetFrameworkIdentifier) == 'MonoTouch') Or ($(TargetFrameworkIdentifier) == 'Xamarin.iOS') Or ($(TargetFrameworkIdentifier) == 'Xamarin.Mac') Or ($(TargetFrameworkProfile) == 'Profile7') Or ($(TargetFrameworkProfile) == 'Profile31') Or ($(TargetFrameworkProfile) == 'Profile32') Or ($(TargetFrameworkProfile) == 'Profile44') Or ($(TargetFrameworkProfile) == 'Profile49') Or ($(TargetFrameworkProfile) == 'Profile78') Or ($(TargetFrameworkProfile) == 'Profile84') Or ($(TargetFrameworkProfile) == 'Profile111') Or ($(TargetFrameworkProfile) == 'Profile151') Or ($(TargetFrameworkProfile) == 'Profile157') Or ($(TargetFrameworkProfile) == 'Profile259')">
      <ItemGroup>
        <Reference Include="System.Collections.Immutable">
          <HintPath>..\..\packages\System.Collections.Immutable\lib\portable-net45+win8+wp8+wpa81\System.Collections.Immutable.dll</HintPath>
          <Private>True</Private>
          <Paket>True</Paket>
        </Reference>
      </ItemGroup>
    </When>
  </Choose>
  <Choose>
    <When Condition="($(TargetFrameworkIdentifier) == '.NETCore') Or ($(TargetFrameworkIdentifier) == '.NETFramework' And ($(TargetFrameworkVersion) == 'v4.5' Or $(TargetFrameworkVersion) == 'v4.5.1' Or $(TargetFrameworkVersion) == 'v4.5.2' Or $(TargetFrameworkVersion) == 'v4.5.3' Or $(TargetFrameworkVersion) == 'v4.6')) Or ($(TargetFrameworkIdentifier) == 'MonoAndroid') Or ($(TargetFrameworkIdentifier) == 'MonoTouch') Or ($(TargetFrameworkIdentifier) == 'Xamarin.iOS') Or ($(TargetFrameworkIdentifier) == 'Xamarin.Mac') Or ($(TargetFrameworkProfile) == 'Profile7') Or ($(TargetFrameworkProfile) == 'Profile44')">
      <ItemGroup>
        <Reference Include="System.Reflection.Metadata">
          <HintPath>..\..\packages\System.Reflection.Metadata\lib\portable-net45+win8\System.Reflection.Metadata.dll</HintPath>
          <Private>True</Private>
          <Paket>True</Paket>
        </Reference>
      </ItemGroup>
    </When>
  </Choose>
  <Choose>
    <When Condition="$(TargetFrameworkIdentifier) == '.NETFramework' And ($(TargetFrameworkVersion) == 'v4.5' Or $(TargetFrameworkVersion) == 'v4.5.1' Or $(TargetFrameworkVersion) == 'v4.5.2' Or $(TargetFrameworkVersion) == 'v4.5.3' Or $(TargetFrameworkVersion) == 'v4.6')">
      <ItemGroup>
        <Reference Include="xunit.abstractions">
          <HintPath>..\..\packages\xunit.abstractions\lib\net35\xunit.abstractions.dll</HintPath>
          <Private>True</Private>
          <Paket>True</Paket>
        </Reference>
      </ItemGroup>
    </When>
    <When Condition="($(TargetFrameworkIdentifier) == 'WindowsPhoneApp') Or ($(TargetFrameworkIdentifier) == '.NETCore') Or ($(TargetFrameworkIdentifier) == 'WindowsPhone' And ($(TargetFrameworkVersion) == 'v8.0' Or $(TargetFrameworkVersion) == 'v8.1')) Or ($(TargetFrameworkIdentifier) == 'MonoAndroid') Or ($(TargetFrameworkIdentifier) == 'MonoTouch') Or ($(TargetFrameworkIdentifier) == 'Xamarin.iOS') Or ($(TargetFrameworkIdentifier) == 'Xamarin.Mac') Or ($(TargetFrameworkProfile) == 'Profile7') Or ($(TargetFrameworkProfile) == 'Profile31') Or ($(TargetFrameworkProfile) == 'Profile32') Or ($(TargetFrameworkProfile) == 'Profile44') Or ($(TargetFrameworkProfile) == 'Profile49') Or ($(TargetFrameworkProfile) == 'Profile78') Or ($(TargetFrameworkProfile) == 'Profile84') Or ($(TargetFrameworkProfile) == 'Profile111') Or ($(TargetFrameworkProfile) == 'Profile151') Or ($(TargetFrameworkProfile) == 'Profile157') Or ($(TargetFrameworkProfile) == 'Profile259')">
      <ItemGroup>
        <Reference Include="xunit.abstractions">
          <HintPath>..\..\packages\xunit.abstractions\lib\portable-net45+win+wpa81+wp80+monotouch+monoandroid+Xamarin.iOS\xunit.abstractions.dll</HintPath>
          <Private>True</Private>
          <Paket>True</Paket>
        </Reference>
      </ItemGroup>
    </When>
  </Choose>
  <Choose>
    <When Condition="($(TargetFrameworkIdentifier) == 'WindowsPhoneApp') Or ($(TargetFrameworkIdentifier) == '.NETCore') Or ($(TargetFrameworkIdentifier) == '.NETFramework' And ($(TargetFrameworkVersion) == 'v4.5' Or $(TargetFrameworkVersion) == 'v4.5.1' Or $(TargetFrameworkVersion) == 'v4.5.2' Or $(TargetFrameworkVersion) == 'v4.5.3' Or $(TargetFrameworkVersion) == 'v4.6')) Or ($(TargetFrameworkIdentifier) == 'WindowsPhone' And ($(TargetFrameworkVersion) == 'v8.0' Or $(TargetFrameworkVersion) == 'v8.1')) Or ($(TargetFrameworkIdentifier) == 'MonoAndroid') Or ($(TargetFrameworkIdentifier) == 'MonoTouch') Or ($(TargetFrameworkIdentifier) == 'Xamarin.iOS') Or ($(TargetFrameworkIdentifier) == 'Xamarin.Mac') Or ($(TargetFrameworkProfile) == 'Profile7') Or ($(TargetFrameworkProfile) == 'Profile31') Or ($(TargetFrameworkProfile) == 'Profile32') Or ($(TargetFrameworkProfile) == 'Profile44') Or ($(TargetFrameworkProfile) == 'Profile49') Or ($(TargetFrameworkProfile) == 'Profile78') Or ($(TargetFrameworkProfile) == 'Profile84') Or ($(TargetFrameworkProfile) == 'Profile111') Or ($(TargetFrameworkProfile) == 'Profile151') Or ($(TargetFrameworkProfile) == 'Profile157') Or ($(TargetFrameworkProfile) == 'Profile259')">
      <ItemGroup>
        <Reference Include="xunit.assert">
          <HintPath>..\..\packages\xunit.assert\lib\portable-net45+win8+wp8+wpa81\xunit.assert.dll</HintPath>
          <Private>True</Private>
          <Paket>True</Paket>
        </Reference>
      </ItemGroup>
    </When>
  </Choose>
  <Choose>
    <When Condition="$(TargetFrameworkIdentifier) == '.NETCore' And $(TargetFrameworkVersion) == 'v4.5.1'">
      <PropertyGroup>
        <__paket__xunit_core_props>win81\xunit.core</__paket__xunit_core_props>
      </PropertyGroup>
    </When>
    <When Condition="$(TargetFrameworkIdentifier) == 'WindowsPhoneApp'">
      <PropertyGroup>
        <__paket__xunit_core_props>wpa81\xunit.core</__paket__xunit_core_props>
      </PropertyGroup>
    </When>
    <When Condition="($(TargetFrameworkIdentifier) == 'Xamarin.Mac') Or ($(TargetFrameworkProfile) == 'Profile7') Or ($(TargetFrameworkProfile) == 'Profile31') Or ($(TargetFrameworkProfile) == 'Profile32') Or ($(TargetFrameworkProfile) == 'Profile44') Or ($(TargetFrameworkProfile) == 'Profile49') Or ($(TargetFrameworkProfile) == 'Profile78') Or ($(TargetFrameworkProfile) == 'Profile84') Or ($(TargetFrameworkProfile) == 'Profile111') Or ($(TargetFrameworkProfile) == 'Profile151') Or ($(TargetFrameworkProfile) == 'Profile157') Or ($(TargetFrameworkProfile) == 'Profile259')">
      <PropertyGroup>
        <__paket__xunit_core_props>portable-net45+win8+wp8+wpa81\xunit.core</__paket__xunit_core_props>
      </PropertyGroup>
    </When>
  </Choose>
  <Import Project="..\..\packages\xunit.core\build\$(__paket__xunit_core_props).props" Condition="Exists('..\..\packages\xunit.core\build\$(__paket__xunit_core_props).props')" Label="Paket" />
  <Choose>
    <When Condition="($(TargetFrameworkIdentifier) == 'WindowsPhoneApp') Or ($(TargetFrameworkIdentifier) == '.NETCore') Or ($(TargetFrameworkIdentifier) == '.NETFramework' And ($(TargetFrameworkVersion) == 'v4.5' Or $(TargetFrameworkVersion) == 'v4.5.1' Or $(TargetFrameworkVersion) == 'v4.5.2' Or $(TargetFrameworkVersion) == 'v4.5.3' Or $(TargetFrameworkVersion) == 'v4.6')) Or ($(TargetFrameworkIdentifier) == 'WindowsPhone' And ($(TargetFrameworkVersion) == 'v8.0' Or $(TargetFrameworkVersion) == 'v8.1')) Or ($(TargetFrameworkIdentifier) == 'MonoAndroid') Or ($(TargetFrameworkIdentifier) == 'MonoTouch') Or ($(TargetFrameworkIdentifier) == 'Xamarin.iOS') Or ($(TargetFrameworkIdentifier) == 'Xamarin.Mac') Or ($(TargetFrameworkProfile) == 'Profile7') Or ($(TargetFrameworkProfile) == 'Profile31') Or ($(TargetFrameworkProfile) == 'Profile32') Or ($(TargetFrameworkProfile) == 'Profile44') Or ($(TargetFrameworkProfile) == 'Profile49') Or ($(TargetFrameworkProfile) == 'Profile78') Or ($(TargetFrameworkProfile) == 'Profile84') Or ($(TargetFrameworkProfile) == 'Profile111') Or ($(TargetFrameworkProfile) == 'Profile151') Or ($(TargetFrameworkProfile) == 'Profile157') Or ($(TargetFrameworkProfile) == 'Profile259')">
      <ItemGroup>
        <Reference Include="xunit.core">
          <HintPath>..\..\packages\xunit.extensibility.core\lib\portable-net45+win8+wp8+wpa81\xunit.core.dll</HintPath>
          <Private>True</Private>
          <Paket>True</Paket>
        </Reference>
      </ItemGroup>
    </When>
  </Choose>
  <Choose>
    <When Condition="$(TargetFrameworkIdentifier) == '.NETCore'">
      <ItemGroup>
        <Reference Include="xunit.execution.dotnet">
          <HintPath>..\..\packages\xunit.extensibility.execution\lib\win8\xunit.execution.dotnet.dll</HintPath>
          <Private>True</Private>
          <Paket>True</Paket>
        </Reference>
      </ItemGroup>
    </When>
    <When Condition="$(TargetFrameworkIdentifier) == '.NETFramework' And ($(TargetFrameworkVersion) == 'v4.5' Or $(TargetFrameworkVersion) == 'v4.5.1' Or $(TargetFrameworkVersion) == 'v4.5.2' Or $(TargetFrameworkVersion) == 'v4.5.3' Or $(TargetFrameworkVersion) == 'v4.6')">
      <ItemGroup>
        <Reference Include="xunit.execution.desktop">
          <HintPath>..\..\packages\xunit.extensibility.execution\lib\net45\xunit.execution.desktop.dll</HintPath>
          <Private>True</Private>
          <Paket>True</Paket>
        </Reference>
      </ItemGroup>
    </When>
    <When Condition="$(TargetFrameworkIdentifier) == 'MonoAndroid'">
      <ItemGroup>
        <Reference Include="xunit.execution.dotnet">
          <HintPath>..\..\packages\xunit.extensibility.execution\lib\monoandroid\xunit.execution.dotnet.dll</HintPath>
          <Private>True</Private>
          <Paket>True</Paket>
        </Reference>
      </ItemGroup>
    </When>
    <When Condition="$(TargetFrameworkIdentifier) == 'MonoTouch'">
      <ItemGroup>
        <Reference Include="xunit.execution.dotnet">
          <HintPath>..\..\packages\xunit.extensibility.execution\lib\monotouch\xunit.execution.dotnet.dll</HintPath>
          <Private>True</Private>
          <Paket>True</Paket>
        </Reference>
      </ItemGroup>
    </When>
    <When Condition="$(TargetFrameworkIdentifier) == 'WindowsPhone' And ($(TargetFrameworkVersion) == 'v8.0' Or $(TargetFrameworkVersion) == 'v8.1')">
      <ItemGroup>
        <Reference Include="xunit.execution.dotnet">
          <HintPath>..\..\packages\xunit.extensibility.execution\lib\wp8\xunit.execution.dotnet.dll</HintPath>
          <Private>True</Private>
          <Paket>True</Paket>
        </Reference>
      </ItemGroup>
    </When>
    <When Condition="$(TargetFrameworkIdentifier) == 'WindowsPhoneApp'">
      <ItemGroup>
        <Reference Include="xunit.execution.dotnet">
          <HintPath>..\..\packages\xunit.extensibility.execution\lib\wpa81\xunit.execution.dotnet.dll</HintPath>
          <Private>True</Private>
          <Paket>True</Paket>
        </Reference>
      </ItemGroup>
    </When>
    <When Condition="$(TargetFrameworkIdentifier) == 'Xamarin.iOS'">
      <ItemGroup>
        <Reference Include="xunit.execution.dotnet">
          <HintPath>..\..\packages\xunit.extensibility.execution\lib\xamarinios\xunit.execution.dotnet.dll</HintPath>
          <Private>True</Private>
          <Paket>True</Paket>
        </Reference>
      </ItemGroup>
    </When>
    <When Condition="($(TargetFrameworkIdentifier) == 'Xamarin.Mac') Or ($(TargetFrameworkProfile) == 'Profile7') Or ($(TargetFrameworkProfile) == 'Profile31') Or ($(TargetFrameworkProfile) == 'Profile32') Or ($(TargetFrameworkProfile) == 'Profile44') Or ($(TargetFrameworkProfile) == 'Profile49') Or ($(TargetFrameworkProfile) == 'Profile78') Or ($(TargetFrameworkProfile) == 'Profile84') Or ($(TargetFrameworkProfile) == 'Profile111') Or ($(TargetFrameworkProfile) == 'Profile151') Or ($(TargetFrameworkProfile) == 'Profile157') Or ($(TargetFrameworkProfile) == 'Profile259')">
      <ItemGroup>
        <Reference Include="xunit.execution.dotnet">
          <HintPath>..\..\packages\xunit.extensibility.execution\lib\portable-net45+win8+wp8+wpa81\xunit.execution.dotnet.dll</HintPath>
          <Private>True</Private>
          <Paket>True</Paket>
        </Reference>
      </ItemGroup>
    </When>
  </Choose>
</Project><|MERGE_RESOLUTION|>--- conflicted
+++ resolved
@@ -54,11 +54,8 @@
     <Compile Include="Bugs\Bug_187_not_assigning_id_in_BulkInsert_Tests.cs" />
     <Compile Include="Bugs\Bug_237_duplicate_indexing_Tests.cs" />
     <Compile Include="Bugs\Bug_261_double_take_or_skip.cs" />
-<<<<<<< HEAD
+    <Compile Include="IntegratedFixture.cs" />
     <Compile Include="Bugs\Bug_274_cyclic_dependency_found_Tests.cs" />
-=======
-    <Compile Include="IntegratedFixture.cs" />
->>>>>>> 4a740704
     <Compile Include="Linq\Bug_260_Take_Skip_with_Select_Tests.cs" />
     <Compile Include="bulk_loading_Tests.cs" />
     <Compile Include="Codegen\dumping_the_complete_source_code_Tests.cs" />
