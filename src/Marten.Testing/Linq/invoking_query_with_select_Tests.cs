using System;
using System.Linq;
using System.Threading.Tasks;
using Baseline;
using Marten.Services;
using Marten.Services.Json;
using Marten.Testing.Documents;
using Marten.Testing.Harness;
using Shouldly;
using Xunit;

namespace Marten.Testing.Linq
{
    public class invoking_query_with_select_Tests: IntegrationContext
    {
        #region sample_one_field_projection
        [Fact]
        public void use_select_in_query_for_one_field()
        {
            theSession.Store(new User { FirstName = "Hank" });
            theSession.Store(new User { FirstName = "Bill" });
            theSession.Store(new User { FirstName = "Sam" });
            theSession.Store(new User { FirstName = "Tom" });

            theSession.SaveChanges();

            theSession.Query<User>().OrderBy(x => x.FirstName).Select(x => x.FirstName)
                .ShouldHaveTheSameElementsAs("Bill", "Hank", "Sam", "Tom");
        }

        #endregion sample_one_field_projection

        [Fact]
        public void use_select_in_query_for_one_field_and_first()
        {
            theSession.Store(new User { FirstName = "Hank" });
            theSession.Store(new User { FirstName = "Bill" });
            theSession.Store(new User { FirstName = "Sam" });
            theSession.Store(new User { FirstName = "Tom" });

            theSession.SaveChanges();

            theSession.Query<User>().OrderBy(x => x.FirstName).Select(x => x.FirstName)
                .First().ShouldBe("Bill");
        }

        [Fact]
        public async Task use_select_in_query_for_one_field_async()
        {
            theSession.Store(new User { FirstName = "Hank" });
            theSession.Store(new User { FirstName = "Bill" });
            theSession.Store(new User { FirstName = "Sam" });
            theSession.Store(new User { FirstName = "Tom" });

            theSession.SaveChanges();

            var names = await theSession.Query<User>().OrderBy(x => x.FirstName).Select(x => x.FirstName).ToListAsync().ConfigureAwait(false);
            names.ShouldHaveTheSameElementsAs("Bill", "Hank", "Sam", "Tom");
        }

        [Fact]
        public void use_select_to_another_type()
        {
            theSession.Store(new User { FirstName = "Hank" });
            theSession.Store(new User { FirstName = "Bill" });
            theSession.Store(new User { FirstName = "Sam" });
            theSession.Store(new User { FirstName = "Tom" });

            theSession.SaveChanges();

            theSession.Query<User>().OrderBy(x => x.FirstName).Select(x => new UserName { Name = x.FirstName })
                .ToArray()
                .Select(x => x.Name)
                .ShouldHaveTheSameElementsAs("Bill", "Hank", "Sam", "Tom");
        }

        [Fact]
        public void use_select_to_another_type_as_json()
        {
            theSession.Store(new User { FirstName = "Hank" });
            theSession.Store(new User { FirstName = "Bill" });
            theSession.Store(new User { FirstName = "Sam" });
            theSession.Store(new User { FirstName = "Tom" });

            theSession.SaveChanges();

            // Postgres sticks some extra spaces into the JSON string

            #region sample_AsJson-plus-Select-1
            theSession
                .Query<User>()
                .OrderBy(x => x.FirstName)

                // Transform the User class to a different type
                .Select(x => new UserName { Name = x.FirstName })
                .AsJson()
                .First()
                .ShouldBe("{\"Name\": \"Bill\"}");
            #endregion sample_AsJson-plus-Select-1
        }

        #region sample_get_first_projection
        [Fact]
        public void use_select_to_another_type_with_first()
        {
            theSession.Store(new User { FirstName = "Hank" });
            theSession.Store(new User { FirstName = "Bill" });
            theSession.Store(new User { FirstName = "Sam" });
            theSession.Store(new User { FirstName = "Tom" });

            theSession.SaveChanges();

            theSession.Query<User>().OrderBy(x => x.FirstName).Select(x => new UserName { Name = x.FirstName })
                .FirstOrDefault()
                ?.Name.ShouldBe("Bill");
        }

        #endregion sample_get_first_projection

        [Fact]
        public void use_select_to_anonymous_type_with_first_as_json()
        {
            theSession.Store(new User { FirstName = "Hank" });
            theSession.Store(new User { FirstName = "Bill" });
            theSession.Store(new User { FirstName = "Sam" });
            theSession.Store(new User { FirstName = "Tom" });

            theSession.SaveChanges();

            #region sample_AsJson-plus-Select-2
            theSession
                .Query<User>()
                .OrderBy(x => x.FirstName)

                // Transform to an anonymous type
                .Select(x => new { Name = x.FirstName })

                // Select only the raw JSON
                .AsJson()
                .FirstOrDefault()
                .ShouldBe("{\"Name\": \"Bill\"}");
            #endregion sample_AsJson-plus-Select-2
        }

        [Fact]
        public void use_select_to_anonymous_type_with_to_json_array()
        {
            theSession.Store(new User { FirstName = "Hank" });
            theSession.Store(new User { FirstName = "Bill" });
            theSession.Store(new User { FirstName = "Sam" });
            theSession.Store(new User { FirstName = "Tom" });

            theSession.SaveChanges();

            theSession.Query<User>().OrderBy(x => x.FirstName).Select(x => new { Name = x.FirstName })
                .ToJsonArray()
                .ShouldBe("[{\"Name\": \"Bill\"},{\"Name\": \"Hank\"},{\"Name\": \"Sam\"},{\"Name\": \"Tom\"}]");
        }

        [Fact]
        public async Task use_select_to_another_type_async()
        {
            theSession.Store(new User { FirstName = "Hank" });
            theSession.Store(new User { FirstName = "Bill" });
            theSession.Store(new User { FirstName = "Sam" });
            theSession.Store(new User { FirstName = "Tom" });

            theSession.SaveChanges();

            var users = await theSession
                .Query<User>()
                .OrderBy(x => x.FirstName)
                .Select(x => new UserName { Name = x.FirstName })
                .ToListAsync().ConfigureAwait(false);

            users.Select(x => x.Name)
                .ShouldHaveTheSameElementsAs("Bill", "Hank", "Sam", "Tom");
        }

        [Fact]
        public void use_select_to_another_type_as_to_json_array()
        {
            theSession.Store(new User { FirstName = "Hank" });
            theSession.Store(new User { FirstName = "Bill" });
            theSession.Store(new User { FirstName = "Sam" });
            theSession.Store(new User { FirstName = "Tom" });

            theSession.SaveChanges();

            var users = theSession
                .Query<User>()
                .OrderBy(x => x.FirstName)
                .Select(x => new UserName { Name = x.FirstName })
                .ToJsonArray();

            users.ShouldBe("[{\"Name\": \"Bill\"},{\"Name\": \"Hank\"},{\"Name\": \"Sam\"},{\"Name\": \"Tom\"}]");
        }

        #region sample_anonymous_type_projection
        [Fact]
        public void use_select_to_transform_to_an_anonymous_type()
        {
            theSession.Store(new User { FirstName = "Hank" });
            theSession.Store(new User { FirstName = "Bill" });
            theSession.Store(new User { FirstName = "Sam" });
            theSession.Store(new User { FirstName = "Tom" });

            theSession.SaveChanges();

            theSession.Query<User>().OrderBy(x => x.FirstName).Select(x => new { Name = x.FirstName })
                .ToArray()
                .Select(x => x.Name)
                .ShouldHaveTheSameElementsAs("Bill", "Hank", "Sam", "Tom");
        }

        #endregion sample_anonymous_type_projection

        [Fact]
        public void use_select_with_multiple_fields_in_anonymous()
        {
            theSession.Store(new User { FirstName = "Hank", LastName = "Aaron" });
            theSession.Store(new User { FirstName = "Bill", LastName = "Laimbeer" });
            theSession.Store(new User { FirstName = "Sam", LastName = "Mitchell" });
            theSession.Store(new User { FirstName = "Tom", LastName = "Chambers" });

            theSession.SaveChanges();

            var users = theSession.Query<User>().Select(x => new { First = x.FirstName, Last = x.LastName }).ToList();

            users.Count.ShouldBe(4);

            users.Each(x =>
            {
                SpecificationExtensions.ShouldNotBeNull(x.First);
                SpecificationExtensions.ShouldNotBeNull(x.Last);
            });
        }

<<<<<<< HEAD
        // SAMPLE: other_type_projection
        [SerializerTypeTargetedFact(RunFor = SerializerType.Newtonsoft)]
=======
        #region sample_other_type_projection
        [Fact]
>>>>>>> e2de6310
        public void use_select_with_multiple_fields_to_other_type()
        {
            theSession.Store(new User { FirstName = "Hank", LastName = "Aaron" });
            theSession.Store(new User { FirstName = "Bill", LastName = "Laimbeer" });
            theSession.Store(new User { FirstName = "Sam", LastName = "Mitchell" });
            theSession.Store(new User { FirstName = "Tom", LastName = "Chambers" });

            theSession.SaveChanges();

            var users = theSession.Query<User>().Select(x => new User2 { First = x.FirstName, Last = x.LastName }).ToList();

            users.Count.ShouldBe(4);

            users.Each(x =>
            {
                SpecificationExtensions.ShouldNotBeNull(x.First);
                SpecificationExtensions.ShouldNotBeNull(x.Last);
            });
        }

        #endregion sample_other_type_projection

        public class User2
        {
            public string First;
            public string Last;
        }


        [SerializerTypeTargetedFact(RunFor = SerializerType.Newtonsoft)]
        public void use_select_with_multiple_fields_to_other_type_using_constructor()
        {
            theSession.Store(new User { FirstName = "Hank", LastName = "Aaron" });
            theSession.Store(new User { FirstName = "Bill", LastName = "Laimbeer" });
            theSession.Store(new User { FirstName = "Sam", LastName = "Mitchell" });
            theSession.Store(new User { FirstName = "Tom", LastName = "Chambers" });

            theSession.SaveChanges();

            var users = theSession.Query<User>()
                .Select(x => new UserDto(x.FirstName, x.LastName))
                .ToList();

            users.Count.ShouldBe(4);

            users.Each(x =>
            {
                SpecificationExtensions.ShouldNotBeNull(x.FirstName);
                SpecificationExtensions.ShouldNotBeNull(x.LastName);
            });
        }

        [SerializerTypeTargetedFact(RunFor = SerializerType.Newtonsoft)]
        public void use_select_with_multiple_fields_to_other_type_using_constructor_and_properties()
        {
            theSession.Store(new User { FirstName = "Hank", LastName = "Aaron", Age = 20 });
            theSession.Store(new User { FirstName = "Bill", LastName = "Laimbeer", Age = 40 });
            theSession.Store(new User { FirstName = "Sam", LastName = "Mitchell", Age = 60 });
            theSession.Store(new User { FirstName = "Tom", LastName = "Chambers", Age = 80 });

            theSession.SaveChanges();

            var users = theSession.Query<User>()
                .Select(x => new UserDto(x.FirstName, x.LastName) { YearsOld = x.Age })
                .ToList();

            users.Count.ShouldBe(4);

            users.Each(x =>
            {
                SpecificationExtensions.ShouldNotBeNull(x.FirstName);
                SpecificationExtensions.ShouldNotBeNull(x.LastName);
                SpecificationExtensions.ShouldBeGreaterThan(x.YearsOld, 0);
            });
        }

        public class UserDto
        {
            public UserDto(string firstName, string lastName)
            {
                FirstName = firstName;
                LastName = lastName;
            }

            public string FirstName { get; }
            public string LastName { get; }
            public int YearsOld { get; set; }
        }

        [Fact]
        public async Task use_select_to_transform_to_an_anonymous_type_async()
        {
            theSession.Store(new User { FirstName = "Hank" });
            theSession.Store(new User { FirstName = "Bill" });
            theSession.Store(new User { FirstName = "Sam" });
            theSession.Store(new User { FirstName = "Tom" });

            theSession.SaveChanges();

            var users = await theSession
                .Query<User>()
                .OrderBy(x => x.FirstName)
                .Select(x => new { Name = x.FirstName })
                .ToListAsync().ConfigureAwait(false);

            users
                .Select(x => x.Name)
                .ShouldHaveTheSameElementsAs("Bill", "Hank", "Sam", "Tom");
        }

        #region sample_deep_properties_projection
        [Fact]
        public void transform_with_deep_properties()
        {
            var targets = Target.GenerateRandomData(100).ToArray();

            theStore.BulkInsert(targets);

            var actual = theSession.Query<Target>().Where(x => x.Number == targets[0].Number).Select(x => x.Inner.Number).ToList().Distinct();

            var expected = targets.Where(x => x.Number == targets[0].Number).Select(x => x.Inner.Number).Distinct();

            actual.ShouldHaveTheSameElementsAs(expected);
        }

        #endregion sample_deep_properties_projection


        [SerializerTypeTargetedFact(RunFor = SerializerType.Newtonsoft)]
        public void transform_with_deep_properties_to_anonymous_type()
        {
            var target = Target.Random(true);

            theSession.Store(target);
            theSession.SaveChanges();

            var actual = theSession.Query<Target>()
                .Where(x => x.Id == target.Id)
                .Select(x => new { x.Id, x.Number, InnerNumber = x.Inner.Number })
                .First();

            actual.Id.ShouldBe(target.Id);
            actual.Number.ShouldBe(target.Number);
            actual.InnerNumber.ShouldBe(target.Inner.Number);
        }

        [SerializerTypeTargetedFact(RunFor = SerializerType.Newtonsoft)]
        public void transform_with_deep_properties_to_type_using_constructor()
        {
            var target = Target.Random(true);

            theSession.Store(target);
            theSession.SaveChanges();

            var actual = theSession.Query<Target>()
                .Where(x => x.Id == target.Id)
                .Select(x => new FlatTarget(x.Id, x.Number, x.Inner.Number))
                .First();

            actual.Id.ShouldBe(target.Id);
            actual.Number.ShouldBe(target.Number);
            actual.InnerNumber.ShouldBe(target.Inner.Number);
        }

        public class FlatTarget
        {
            public FlatTarget(Guid id, int number, int innerNumber)
            {
                Id = id;
                Number = number;
                InnerNumber = innerNumber;
            }

            public Guid Id { get; }
            public int Number { get; }
            public int InnerNumber { get; }
        }

        public invoking_query_with_select_Tests(DefaultStoreFixture fixture) : base(fixture)
        {
        }
    }

    public class UserName
    {
        public string Name { get; set; }
    }
}<|MERGE_RESOLUTION|>--- conflicted
+++ resolved
@@ -236,13 +236,8 @@
             });
         }
 
-<<<<<<< HEAD
-        // SAMPLE: other_type_projection
+        #region sample_other_type_projection
         [SerializerTypeTargetedFact(RunFor = SerializerType.Newtonsoft)]
-=======
-        #region sample_other_type_projection
-        [Fact]
->>>>>>> e2de6310
         public void use_select_with_multiple_fields_to_other_type()
         {
             theSession.Store(new User { FirstName = "Hank", LastName = "Aaron" });
