﻿using System.Linq;
using Marten.Services;
using Marten.Services.Json;
using Marten.Testing.Documents;
using Marten.Testing.Harness;
using Shouldly;
using Xunit;

namespace Marten.Testing.Linq
{
    public class query_with_distinct_Tests : IntegrationContext
    {
        [Fact]
        public void get_distinct_number()
        {
            theSession.Store(new Target {Number = 1});
            theSession.Store(new Target {Number = 1});
            theSession.Store(new Target {Number = 2});
            theSession.Store(new Target {Number = 2});
            theSession.Store(new Target {Number = 3});
            theSession.Store(new Target {Number = 3});

            theSession.SaveChanges();

            var queryable = theSession.Query<Target>().Select(x => x.Number).Distinct();

            queryable.ToList().Count.ShouldBe(3);
        }

<<<<<<< HEAD
        // SAMPLE: get_distinct_numbers

        [SerializerTypeTargetedFact(RunFor = SerializerType.Newtonsoft)]
=======
        #region sample_get_distinct_numbers
        [Fact]
>>>>>>> e2de6310
        public void get_distinct_numbers()
        {
            theSession.Store(new Target {Number = 1, Decimal = 1.0M});
            theSession.Store(new Target {Number = 1, Decimal = 2.0M});
            theSession.Store(new Target {Number = 1, Decimal = 2.0M});
            theSession.Store(new Target {Number = 2, Decimal = 1.0M});
            theSession.Store(new Target {Number = 2, Decimal = 2.0M});
            theSession.Store(new Target {Number = 2, Decimal = 1.0M});

            theSession.SaveChanges();

            var queryable = theSession.Query<Target>().Select(x => new
            {
                x.Number,
                x.Decimal
            }).Distinct();

            queryable.ToList().Count.ShouldBe(4);
        }
        #endregion sample_get_distinct_numbers

        #region sample_get_distinct_strings
        [Fact]
        public void get_distinct_string()
        {
            theSession.Store(new Target {String = "one"});
            theSession.Store(new Target {String = "one"});
            theSession.Store(new Target {String = "two"});
            theSession.Store(new Target {String = "two"});
            theSession.Store(new Target {String = "three"});
            theSession.Store(new Target {String = "three"});

            theSession.SaveChanges();

            var queryable = theSession.Query<Target>().Select(x => x.String).Distinct();

            queryable.ToList().Count.ShouldBe(3);
        }

        #endregion sample_get_distinct_strings

        [Fact]
        public void get_distinct_strings()
        {
            theSession.Store(new Target {String = "one", AnotherString = "one"});
            theSession.Store(new Target {String = "one", AnotherString = "two"});
            theSession.Store(new Target {String = "one", AnotherString = "two"});
            theSession.Store(new Target {String = "two", AnotherString = "one"});
            theSession.Store(new Target {String = "two", AnotherString = "two"});
            theSession.Store(new Target {String = "two", AnotherString = "two"});

            theSession.SaveChanges();

            var queryable = theSession.Query<Target>().Select(x => new
            {
                x.String,
                x.AnotherString
            }).Distinct();

            queryable.ToList().Count.ShouldBe(4);
        }

        public query_with_distinct_Tests(DefaultStoreFixture fixture) : base(fixture)
        {
        }
    }
}<|MERGE_RESOLUTION|>--- conflicted
+++ resolved
@@ -27,14 +27,8 @@
             queryable.ToList().Count.ShouldBe(3);
         }
 
-<<<<<<< HEAD
-        // SAMPLE: get_distinct_numbers
-
+        #region sample_get_distinct_numbers
         [SerializerTypeTargetedFact(RunFor = SerializerType.Newtonsoft)]
-=======
-        #region sample_get_distinct_numbers
-        [Fact]
->>>>>>> e2de6310
         public void get_distinct_numbers()
         {
             theSession.Store(new Target {Number = 1, Decimal = 1.0M});
