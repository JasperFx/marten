using System;
using System.Collections.Generic;
using System.Linq;
using System.Linq.Expressions;
using System.Threading;
using System.Threading.Tasks;
using Baseline;
using Marten.Events;
using Marten.Linq;
using Marten.Patching;
using Marten.Schema;
using Marten.Services;
using Remotion.Linq.Parsing.Structure;

namespace Marten
{
    public class DocumentSession : QuerySession, IDocumentSession
    {
        private readonly IManagedConnection _connection;
        private readonly StoreOptions _options;
        private readonly IDocumentSchema _schema;
        private readonly ISerializer _serializer;
        private readonly UnitOfWork _unitOfWork;
        private readonly IList<IDocumentSessionListener> _sessionListeners;

        public DocumentSession(IDocumentStore store, StoreOptions options, IDocumentSchema schema,
<<<<<<< HEAD
            ISerializer serializer, IManagedConnection connection, IQueryParser parser, IIdentityMap identityMap, CharArrayTextWriter.Pool writerPool)
=======
            ISerializer serializer, IManagedConnection connection, IQueryParser parser, IIdentityMap identityMap, 
            CharArrayTextWriter.Pool writerPool, IList<IDocumentSessionListener> localListeners)
>>>>>>> b5c0d386
            : base(store, schema, serializer, connection, parser, identityMap, writerPool)
        {
            _options = options;
            _schema = schema;
            _serializer = serializer;
            _connection = connection;
            _sessionListeners = _options.Listeners.Concat(localListeners).ToList();

            IdentityMap = identityMap;

            _unitOfWork = new UnitOfWork(_schema);

            if (IdentityMap is IDocumentTracker)
            {
                _unitOfWork.AddTracker(IdentityMap.As<IDocumentTracker>());
            }

            Events = new EventStore(this, schema, _serializer, _connection, _unitOfWork);
        }

        // This is here for testing purposes, not part of IDocumentSession
        public IIdentityMap IdentityMap { get; }

        public void Delete<T>(T entity)
        {
            assertNotDisposed();

            if (entity == null) throw new ArgumentNullException(nameof(entity));

            var storage = _schema.StorageFor(typeof(T));
            var deletion = storage.DeletionForEntity(entity);

            _unitOfWork.Add(deletion);

            storage.Remove(IdentityMap, entity);
        }

        public void Delete<T>(int id)
        {
            delete<T>(id);
        }

        private void delete<T>(object id)
        {
            assertNotDisposed();
            var storage = _schema.StorageFor(typeof(T));
            var deletion = storage.DeletionForId(id);
            _unitOfWork.Add(deletion);

            storage.Delete(IdentityMap, id);
        }

        public void Delete<T>(long id)
        {
            delete<T>(id);
        }

        public void Delete<T>(Guid id)
        {
            delete<T>(id);
        }

        public void Delete<T>(string id)
        {
            delete<T>(id);
        }

        public void DeleteWhere<T>(Expression<Func<T, bool>> expression)
        {
            assertNotDisposed();

            var model = Query<T>().Where(expression).As<MartenQueryable<T>>().ToQueryModel();

            var where = _schema.BuildWhereFragment(model);

            var deletion = _schema.StorageFor(typeof(T)).DeletionForWhere(where);

            _unitOfWork.Add(deletion);
        }

        public void Store<T>(params T[] entities)
        {
            assertNotDisposed();

            if (entities == null) throw new ArgumentNullException(nameof(entities));

            if (typeof(T).IsGenericEnumerable())
            {
                throw new ArgumentOutOfRangeException(typeof(T).Name, "Do not use IEnumerable<T> here as the document type. You may need to cast entities to an array instead.");
            }

            if (typeof(T) == typeof(object))
            {
                StoreObjects(entities.OfType<object>());
            }
            else
            {
                var storage = _schema.StorageFor(typeof(T));
                var idAssignment = _schema.IdAssignmentFor<T>();

                foreach (var entity in entities)
                {
                    if (_unitOfWork.Contains<T>(entity)) continue;

                    var assigned = false;
                    var id = idAssignment.Assign(entity, out assigned);

                    storage.Store(IdentityMap, id, entity);
                    if (assigned)
                    {
                        _unitOfWork.StoreInserts(entity);
                    }
                    else
                    {
                        _unitOfWork.StoreUpdates(entity);
                    }
                }
            }
        }

        public void Store<T>(T entity, Guid version)
        {
            assertNotDisposed();

            var storage = _schema.StorageFor(typeof(T));
            var id = storage.Identity(entity);

            IdentityMap.Versions.Store<T>(id, version);

            Store(entity);
        }

        public IUnitOfWork PendingChanges => _unitOfWork;

        public void StoreObjects(IEnumerable<object> documents)
        {
            assertNotDisposed();

            documents.Where(x => x != null).GroupBy(x => x.GetType()).Each(group =>
            {
                var handler = typeof(Handler<>).CloseAndBuildAs<IHandler>(group.Key);
                handler.Store(this, group);
            });
        }

        public IEventStore Events { get; }

        public void SaveChanges()
        {
            if (!_unitOfWork.HasAnyUpdates()) return;

            assertNotDisposed();

            _connection.BeginTransaction();

            applyProjections();

            _sessionListeners.Each(x => x.BeforeSaveChanges(this));

            var batch = new UpdateBatch(_options, _serializer, _connection, IdentityMap.Versions, WriterPool);
            var changes = _unitOfWork.ApplyChanges(batch);

            try
            {
                _connection.Commit();
                IdentityMap.ClearChanges();
            }           
            catch (Exception)
            {
                // This code has a try/catch in it to stop
                // any errors from propogating from the rollback
                _connection.Rollback();
                
                throw;
            }

            Logger.RecordSavedChanges(this, changes);

            _sessionListeners.Each(x => x.AfterCommit(this, changes));
        }

        public async Task SaveChangesAsync(CancellationToken token)
        {
            if (!_unitOfWork.HasAnyUpdates()) return;

            assertNotDisposed();

            await _connection.BeginTransactionAsync(token).ConfigureAwait(false);

            await applyProjectionsAsync(token).ConfigureAwait(false);

            foreach (var listener in _sessionListeners)
            {
                await listener.BeforeSaveChangesAsync(this, token).ConfigureAwait(false);
            }

            var batch = new UpdateBatch(_options, _serializer, _connection, IdentityMap.Versions, WriterPool);
            var changes = await _unitOfWork.ApplyChangesAsync(batch, token).ConfigureAwait(false);


            try
            {
                await _connection.CommitAsync(token).ConfigureAwait(false);
                IdentityMap.ClearChanges();
            }
            catch (Exception)
            {
                // This code has a try/catch in it to stop
                // any errors from propogating from the rollback
                await _connection.RollbackAsync(token).ConfigureAwait(false);

                throw;
            }

            Logger.RecordSavedChanges(this, changes);

            foreach (var listener in _sessionListeners)
            {
                await listener.AfterCommitAsync(this, changes, token).ConfigureAwait(false);
            }
        }

        public IPatchExpression<T> Patch<T>(int id)
        {
            return patchById<T>(id);
        }

        public IPatchExpression<T> Patch<T>(long id)
        {
            return patchById<T>(id);
        }

        public IPatchExpression<T> Patch<T>(string id)
        {
            return patchById<T>(id);
        }

        public IPatchExpression<T> Patch<T>(Guid id)
        {
            return patchById<T>(id);
        }

        private IPatchExpression<T> patchById<T>(object id)
        {
            assertNotDisposed();

            var @where = new WhereFragment("where d.id = ?", id);
            return new PatchExpression<T>(@where, _schema, _unitOfWork);
        }

        public IPatchExpression<T> Patch<T>(Expression<Func<T, bool>> @where)
        {
            assertNotDisposed();

            var model = Query<T>().Where(@where).As<MartenQueryable<T>>().ToQueryModel();

            var fragment = _schema.BuildWhereFragment(model);

            return new PatchExpression<T>(fragment, _schema, _unitOfWork);
        }

        public IPatchExpression<T> Patch<T>(IWhereFragment fragment)
        {
            assertNotDisposed();

            return new PatchExpression<T>(fragment, _schema, _unitOfWork);
        }

        public void QueueOperation(IStorageOperation storageOperation)
        {
            assertNotDisposed();
            _unitOfWork.Add(storageOperation);
        }
        
        private void applyProjections()
        {
            var streams = PendingChanges.Streams().ToArray();
            foreach (var projection in _schema.Events.InlineProjections)
            {
                projection.Apply(this, streams);
            }
        }

        private async Task applyProjectionsAsync(CancellationToken token)
        {
            var streams = PendingChanges.Streams().ToArray();
            foreach (var projection in _schema.Events.InlineProjections)
            {
                await projection.ApplyAsync(this, streams, token).ConfigureAwait(false);
            }
        }

        internal interface IHandler
        {
            void Store(IDocumentSession session, IEnumerable<object> objects);
        }

        internal class Handler<T> : IHandler
        {
            public void Store(IDocumentSession session, IEnumerable<object> objects)
            {
                session.Store(objects.OfType<T>().ToArray());
            }
        }
    }
}<|MERGE_RESOLUTION|>--- conflicted
+++ resolved
@@ -24,12 +24,8 @@
         private readonly IList<IDocumentSessionListener> _sessionListeners;
 
         public DocumentSession(IDocumentStore store, StoreOptions options, IDocumentSchema schema,
-<<<<<<< HEAD
-            ISerializer serializer, IManagedConnection connection, IQueryParser parser, IIdentityMap identityMap, CharArrayTextWriter.Pool writerPool)
-=======
             ISerializer serializer, IManagedConnection connection, IQueryParser parser, IIdentityMap identityMap, 
             CharArrayTextWriter.Pool writerPool, IList<IDocumentSessionListener> localListeners)
->>>>>>> b5c0d386
             : base(store, schema, serializer, connection, parser, identityMap, writerPool)
         {
             _options = options;
