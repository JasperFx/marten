using System;
using Baseline;
using Marten.Util;

namespace Marten.Storage
{
    public class TableColumn
    {
        public TableColumn(string name, string type)
        {
<<<<<<< HEAD
            if (string.IsNullOrEmpty(name)) throw new ArgumentOutOfRangeException(nameof(name));
            if (string.IsNullOrEmpty(type)) throw new ArgumentOutOfRangeException(nameof(type));
            Name = name.ToLower().Trim();
            Type = type.ToLower().Trim();
=======
            if (string.IsNullOrEmpty(name))
                throw new ArgumentOutOfRangeException(nameof(name));
            if (string.IsNullOrEmpty(type))
                throw new ArgumentOutOfRangeException(nameof(type));
            Name = name.ToLower();
            Type = type.ToLower();
>>>>>>> 22698c3f
        }

        public TableColumn(string name, string type, string directive) : this(name, type)
        {
            Directive = directive;
        }

        public string Name { get; }

        // Needs to be writeable here.
        public string Type { get; set; }

        public string RawType()
        {
            return Type.Split('(')[0].Trim();
        }

        public string Directive { get; set; }

        protected bool Equals(TableColumn other)
        {
            return string.Equals(Name, other.Name) &&
                   string.Equals(TypeMappings.ConvertSynonyms(RawType()), TypeMappings.ConvertSynonyms(other.RawType()));
        }

        public override bool Equals(object obj)
        {
            if (ReferenceEquals(null, obj))
                return false;
            if (ReferenceEquals(this, obj))
                return true;
            if (!obj.GetType().CanBeCastTo<TableColumn>())
                return false;
            return Equals((TableColumn)obj);
        }

        public override int GetHashCode()
        {
            unchecked
            {
                return (Name.GetHashCode() * 397) ^ Type.GetHashCode();
            }
        }

        public string ToDeclaration(int length)
        {
            return $"{Name.PadRight(length)}{Type} {Directive}";
        }

        public override string ToString()
        {
            return $"{Name} {Type} {Directive}";
        }

        public bool CanAdd { get; set; } = false;

        public virtual string AddColumnSql(Table table)
        {
            return $"alter table {table.Identifier} add column {ToDeclaration(Name.Length + 1)};";
        }
    }
}<|MERGE_RESOLUTION|>--- conflicted
+++ resolved
@@ -8,19 +8,13 @@
     {
         public TableColumn(string name, string type)
         {
-<<<<<<< HEAD
-            if (string.IsNullOrEmpty(name)) throw new ArgumentOutOfRangeException(nameof(name));
-            if (string.IsNullOrEmpty(type)) throw new ArgumentOutOfRangeException(nameof(type));
+            if (string.IsNullOrEmpty(name)) 
+                throw new ArgumentOutOfRangeException(nameof(name));
+            if (string.IsNullOrEmpty(type)) 
+                throw new ArgumentOutOfRangeException(nameof(type));
             Name = name.ToLower().Trim();
             Type = type.ToLower().Trim();
-=======
-            if (string.IsNullOrEmpty(name))
-                throw new ArgumentOutOfRangeException(nameof(name));
-            if (string.IsNullOrEmpty(type))
-                throw new ArgumentOutOfRangeException(nameof(type));
-            Name = name.ToLower();
-            Type = type.ToLower();
->>>>>>> 22698c3f
+
         }
 
         public TableColumn(string name, string type, string directive) : this(name, type)
