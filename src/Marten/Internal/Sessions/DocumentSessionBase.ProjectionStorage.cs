using System;
using System.Collections.Generic;
using System.Linq;
using System.Threading;
using System.Threading.Tasks;
using ImTools;
using JasperFx.Core.Reflection;
using JasperFx.Events;
using JasperFx.Events.Daemon;
using Marten.Events.Archiving;
using Marten.Internal.Operations;
using Marten.Internal.Storage;

namespace Marten.Internal.Sessions;

public abstract partial class DocumentSessionBase
{
    // TODO fix in IStorageOperations
    public async Task<IProjectionStorage<TDoc, TId>> FetchProjectionStorageAsync<TDoc, TId>(string tenantId,
        CancellationToken cancellationToken) where TDoc : notnull where TId : notnull
    {
        await Database.EnsureStorageExistsAsync(typeof(TDoc), cancellationToken).ConfigureAwait(false);
        if (tenantId == TenantId || tenantId.IsEmpty()) return new ProjectionStorage<TDoc, TId>(this, StorageFor<TDoc, TId>());

        var nested = ForTenant(tenantId);

        return new ProjectionStorage<TDoc, TId>((DocumentSessionBase)nested, StorageFor<TDoc, TId>());
    }

    public async Task<IProjectionStorage<TDoc, TId>> FetchProjectionStorageAsync<TDoc, TId>(
        CancellationToken cancellationToken) where TDoc : notnull where TId : notnull
    {
        await Database.EnsureStorageExistsAsync(typeof(TDoc), cancellationToken).ConfigureAwait(false);
        return new ProjectionStorage<TDoc, TId>(this, StorageFor<TDoc, TId>());
    }
}

<<<<<<< HEAD
// START HERE!!!!!

internal class ProjectionStorage<TDoc, TId>: IProjectionStorage<TDoc, TId> where TId : notnull where TDoc : notnull
=======
internal class ProjectionStorage<TDoc, TId>: IProjectionStorage<TDoc, TId>
>>>>>>> d52a6d5e
{
    private readonly DocumentSessionBase _session;
    private readonly IDocumentStorage<TDoc, TId> _storage;

    public ProjectionStorage(DocumentSessionBase session, IDocumentStorage<TDoc, TId> storage)
    {
        _session = session;
        _storage = storage;
    }

    public string TenantId => _session.TenantId;
    public void HardDelete(TDoc snapshot)
    {
        var deletion = _storage.HardDeleteForDocument(snapshot, TenantId);
        _session.QueueOperation(deletion);
    }

    public void UnDelete(TDoc snapshot)
    {
        throw new NotImplementedException();
    }

    public void Store(TDoc snapshot)
    {
        var upsert = _storage.Upsert(snapshot, _session, TenantId);
        _session.QueueOperation(upsert);
    }

    public void Delete(TId identity)
    {
        var deletion = _storage.DeleteForId(identity, TenantId);
        _session.QueueOperation(deletion);
    }

    public void HardDelete(TDoc snapshot, string tenantId)
    {
        var deletion = _storage.HardDeleteForDocument(snapshot, TenantId);
        _session.QueueOperation(deletion);
    }

    public void UnDelete(TDoc snapshot, string tenantId)
    {
        throw new System.NotImplementedException();
    }

    public void Store(TDoc snapshot, TId id, string tenantId)
    {
        _storage.SetIdentity(snapshot, id);
        var upsert = _storage.Upsert(snapshot, _session, tenantId);
        _session.QueueOperation(upsert);
    }

    public void Delete(TId identity, string tenantId)
    {
        var deletion = _storage.DeleteForId(identity, tenantId);
        _session.QueueOperation(deletion);
    }

    public async Task<IReadOnlyDictionary<TId, TDoc>> LoadManyAsync(TId[] identities, CancellationToken cancellationToken)
    {
        var docs = await _storage.LoadManyAsync(identities, _session, cancellationToken).ConfigureAwait(false);
        return docs.ToDictionary(doc => _storage.Identity(doc));
    }

    public void SetIdentity(TDoc document, TId identity)
    {
        _storage.SetIdentity(document, identity);
    }

    public void StoreProjection(TDoc aggregate, IEvent lastEvent, AggregationScope scope)
    {
        var op = _storage.Overwrite(aggregate, _session, TenantId);
        if (op is IRevisionedOperation r)
        {
            r.Revision = scope == AggregationScope.SingleStream ? (int)lastEvent.Version : (int)lastEvent.Sequence;
            r.IgnoreConcurrencyViolation = true;
        }

        _session.QueueOperation(op);
    }

    public void ArchiveStream(TId sliceId, string tenantId)
    {
<<<<<<< HEAD
        IStorageOperation? op = default;
=======
        var op = archiveOperationBuilderFor<TId>()(sliceId);
        op.TenantId = tenantId;

        _session.QueueOperation(op);
    }

    private static ImHashMap<Type, object> _archiveBuilders = ImHashMap<Type, object>.Empty;

    private Func<TId, ArchiveStreamOperation> archiveOperationBuilderFor<TId>()
    {
        if (_archiveBuilders.TryFind(typeof(TId), out var raw))
        {
            return (Func<TId, ArchiveStreamOperation>)raw;
        }

        Func<TId, ArchiveStreamOperation> builder = null;
>>>>>>> d52a6d5e
        if (_session.Options.Events.StreamIdentity == StreamIdentity.AsGuid)
        {
            if (typeof(TId) == typeof(Guid))
            {
                builder = id => new ArchiveStreamOperation(_session.Options.EventGraph, id);
            }
            else
            {
                var valueType = ValueTypeInfo.ForType(typeof(TId));
                var unWrapper = valueType.UnWrapper<TId, Guid>();
                builder = id =>  new ArchiveStreamOperation(_session.Options.EventGraph, unWrapper(id));
            }
        }
        else
        {
            if (typeof(TId) == typeof(string))
            {
                builder = id => new ArchiveStreamOperation(_session.Options.EventGraph, id);
            }
            else
            {
                var valueType = ValueTypeInfo.ForType(typeof(TId));
                var unWrapper = valueType.UnWrapper<TId, string>();
                builder = id =>  new ArchiveStreamOperation(_session.Options.EventGraph, unWrapper(id));
            }
        }

        _archiveBuilders = _archiveBuilders.AddOrUpdate(typeof(TId), builder);
        return builder;
    }

    //TODO fix in IProjectionStorage
    public Task<TDoc?> LoadAsync(TId id, CancellationToken cancellation)
    {
        return _storage.LoadAsync(id, _session, cancellation);
    }
}<|MERGE_RESOLUTION|>--- conflicted
+++ resolved
@@ -35,13 +35,7 @@
     }
 }
 
-<<<<<<< HEAD
-// START HERE!!!!!
-
 internal class ProjectionStorage<TDoc, TId>: IProjectionStorage<TDoc, TId> where TId : notnull where TDoc : notnull
-=======
-internal class ProjectionStorage<TDoc, TId>: IProjectionStorage<TDoc, TId>
->>>>>>> d52a6d5e
 {
     private readonly DocumentSessionBase _session;
     private readonly IDocumentStorage<TDoc, TId> _storage;
@@ -125,9 +119,6 @@
 
     public void ArchiveStream(TId sliceId, string tenantId)
     {
-<<<<<<< HEAD
-        IStorageOperation? op = default;
-=======
         var op = archiveOperationBuilderFor<TId>()(sliceId);
         op.TenantId = tenantId;
 
@@ -144,7 +135,6 @@
         }
 
         Func<TId, ArchiveStreamOperation> builder = null;
->>>>>>> d52a6d5e
         if (_session.Options.Events.StreamIdentity == StreamIdentity.AsGuid)
         {
             if (typeof(TId) == typeof(Guid))
