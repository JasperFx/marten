--- conflicted
+++ resolved
@@ -40,31 +40,6 @@
 
     /// <summary>
     ///     Uses Postgresql's COPY ... FROM STDIN BINARY feature to efficiently store
-<<<<<<< HEAD
-    ///     a large number of documents of type "T" to the database. This operation is transactional.
-    /// </summary>
-    /// <typeparam name="T"></typeparam>
-    /// <param name="documents"></param>
-    /// <param name="mode"></param>
-    /// <param name="batchSize"></param>
-    /// <param name="updateCondition">
-    ///     Raw sql that is used as the <c>WHERE</c> clause of the <c>ON CONFLICT DO UPDATE</c> statement when configured for <see cref="BulkInsertMode.OverwriteExisting"/>.
-    ///     Use <c>d.</c> to refer to the existing record in the table and <c>excluded.</c> to refer to the conflicting record that was excluded from insertion.
-    ///
-    ///     <para>
-    ///         Example:
-    ///         <code>
-    ///             "d.export_date &lt;= excluded.export_date"
-    ///         </code>
-    ///     </para>
-    /// </param>
-    void BulkInsert<T>(IReadOnlyCollection<T> documents, BulkInsertMode mode = BulkInsertMode.InsertsOnly,
-        int batchSize = 1000, string? updateCondition = null);
-
-    /// <summary>
-    ///     Uses Postgresql's COPY ... FROM STDIN BINARY feature to efficiently store
-=======
->>>>>>> a6a21d64
     ///     a large number of documents of type "T" to the database. This operation enlists an existing transaction.
     /// </summary>
     /// <typeparam name="T"></typeparam>
@@ -72,25 +47,20 @@
     /// <param name="transaction">an existing transaction</param>
     /// <param name="mode"></param>
     /// <param name="batchSize"></param>
-<<<<<<< HEAD
-    /// <param name="updateCondition">
-    ///     Raw sql that is used as the <c>WHERE</c> clause of the <c>ON CONFLICT DO UPDATE</c> statement when configured for <see cref="BulkInsertMode.OverwriteExisting"/>.
-    ///     Use <c>d.</c> to refer to the existing record in the table and <c>excluded.</c> to refer to the conflicting record that was excluded from insertion.
-    ///
-    ///     <para>
-    ///         Example:
-    ///         <code>
-    ///             "d.export_date &lt;= excluded.export_date"
-    ///         </code>
-    ///     </para>
-    /// </param>
-    void BulkInsertEnlistTransaction<T>(IReadOnlyCollection<T> documents, Transaction transaction,
-        BulkInsertMode mode = BulkInsertMode.InsertsOnly, int batchSize = 1000, string? updateCondition = null);
-=======
+    /// <param name="updateCondition">
+    ///     Raw sql that is used as the <c>WHERE</c> clause of the <c>ON CONFLICT DO UPDATE</c> statement when configured for <see cref="BulkInsertMode.OverwriteExisting"/>.
+    ///     Use <c>d.</c> to refer to the existing record in the table and <c>excluded.</c> to refer to the conflicting record that was excluded from insertion.
+    ///
+    ///     <para>
+    ///         Example:
+    ///         <code>
+    ///             "d.export_date &lt;= excluded.export_date"
+    ///         </code>
+    ///     </para>
+    /// </param>
     Task BulkInsertEnlistTransactionAsync<T>(IReadOnlyCollection<T> documents, Transaction transaction,
         BulkInsertMode mode = BulkInsertMode.InsertsOnly, int batchSize = 1000,
-        CancellationToken cancellation = default) where T : notnull;
->>>>>>> a6a21d64
+        string? updateCondition = null, CancellationToken cancellation = default) where T : notnull;
 
     /// <summary>
     ///     Uses Postgresql's COPY ... FROM STDIN BINARY feature to efficiently store
@@ -112,9 +82,9 @@
     ///     </para>
     /// </param>
     /// <param name="batchSize"></param>
-<<<<<<< HEAD
-    void BulkInsert<T>(string tenantId, IReadOnlyCollection<T> documents,
-        BulkInsertMode mode = BulkInsertMode.InsertsOnly, int batchSize = 1000, string? updateCondition = null);
+    Task BulkInsertAsync<T>(string tenantId, IReadOnlyCollection<T> documents,
+        BulkInsertMode mode = BulkInsertMode.InsertsOnly, int batchSize = 1000,
+        string? updateCondition = null, CancellationToken cancellation = default) where T : notnull;
 
     /// <summary>
     ///     Uses Postgresql's COPY ... FROM STDIN BINARY feature to efficiently store
@@ -136,7 +106,7 @@
     ///     </para>
     /// </param>
     Task BulkInsertAsync<T>(IReadOnlyCollection<T> documents, BulkInsertMode mode = BulkInsertMode.InsertsOnly,
-        int batchSize = 1000, string? updateCondition = null, CancellationToken cancellation = default);
+        int batchSize = 1000, string? updateCondition = null, CancellationToken cancellation = default) where T : notnull;
 
     /// <summary>
     ///     Uses Postgresql's COPY ... FROM STDIN BINARY feature to efficiently store
@@ -160,79 +130,31 @@
     /// </param>
     Task BulkInsertEnlistTransactionAsync<T>(IReadOnlyCollection<T> documents, Transaction transaction,
         BulkInsertMode mode = BulkInsertMode.InsertsOnly, int batchSize = 1000,
-        string? updateCondition = null, CancellationToken cancellation = default);
-=======
+        string? updateCondition = null, CancellationToken cancellation = default) where T : notnull;
+
+    /// <summary>
+    ///     Uses Postgresql's COPY ... FROM STDIN BINARY feature to efficiently store
+    ///     a large number of documents of type "T" to the database. This operation is transactional.
+    /// </summary>
+    /// <typeparam name="T"></typeparam>
+    /// <param name="tenantId"></param>
+    /// <param name="documents"></param>
+    /// <param name="mode"></param>
+    /// <param name="batchSize"></param>
+    /// <param name="updateCondition">
+    ///     Raw sql that is used as the <c>WHERE</c> clause of the <c>ON CONFLICT DO UPDATE</c> statement when configured for <see cref="BulkInsertMode.OverwriteExisting"/>.
+    ///     Use <c>d.</c> to refer to the existing record in the table and <c>excluded.</c> to refer to the conflicting record that was excluded from insertion.
+    ///
+    ///     <para>
+    ///         Example:
+    ///         <code>
+    ///             "d.export_date &lt;= excluded.export_date"
+    ///         </code>
+    ///     </para>
+    /// </param>
     Task BulkInsertAsync<T>(string tenantId, IReadOnlyCollection<T> documents,
         BulkInsertMode mode = BulkInsertMode.InsertsOnly, int batchSize = 1000,
-        CancellationToken cancellation = default) where T : notnull;
->>>>>>> a6a21d64
-
-    /// <summary>
-    ///     Uses Postgresql's COPY ... FROM STDIN BINARY feature to efficiently store
-    ///     a large number of documents of type "T" to the database. This operation is transactional.
-    /// </summary>
-    /// <typeparam name="T"></typeparam>
-    /// <param name="tenantId"></param>
-    /// <param name="documents"></param>
-    /// <param name="mode"></param>
-    /// <param name="batchSize"></param>
-<<<<<<< HEAD
-    /// <param name="updateCondition">
-    ///     Raw sql that is used as the <c>WHERE</c> clause of the <c>ON CONFLICT DO UPDATE</c> statement when configured for <see cref="BulkInsertMode.OverwriteExisting"/>.
-    ///     Use <c>d.</c> to refer to the existing record in the table and <c>excluded.</c> to refer to the conflicting record that was excluded from insertion.
-    ///
-    ///     <para>
-    ///         Example:
-    ///         <code>
-    ///             "d.export_date &lt;= excluded.export_date"
-    ///         </code>
-    ///     </para>
-    /// </param>
-    Task BulkInsertAsync<T>(string tenantId, IReadOnlyCollection<T> documents,
-        BulkInsertMode mode = BulkInsertMode.InsertsOnly, int batchSize = 1000,
-        string? updateCondition = null, CancellationToken cancellation = default);
-
-    /// <summary>
-    ///     Open a new IDocumentSession with the supplied DocumentTracking.
-    ///     "IdentityOnly" is the default.
-    /// </summary>
-    /// <param name="tracking"></param>
-    /// <returns></returns>
-    [Obsolete(
-        """
-        Opening a session without explicitly providing desired type may be dropped in next Marten version.
-        Use explicit method like `LightweightSession`, `IdentitySession` or `DirtyTrackedSession`.
-        We recommend using lightweight session by default. Read more in documentation: https://martendb.io/documents/sessions.html.
-        """
-    )]
-    IDocumentSession OpenSession(
-        DocumentTracking tracking = DocumentTracking.IdentityOnly,
-        IsolationLevel isolationLevel = IsolationLevel.ReadCommitted
-    );
-
-    /// <summary>
-    ///     Open a new IDocumentSession with the supplied DocumentTracking.
-    ///     "IdentityOnly" is the default.
-    /// </summary>
-    /// <param name="tracking"></param>
-    /// <returns></returns>
-    [Obsolete(
-        """
-        Opening a session without explicitly providing desired type may be dropped in next Marten version.
-        Use explicit method like `LightweightSession`, `IdentitySession` or `DirtyTrackedSession`.
-        We recommend using lightweight session by default. Read more in documentation: https://martendb.io/documents/sessions.html.
-        """
-    )]
-    IDocumentSession OpenSession(
-        string tenantId,
-        DocumentTracking tracking = DocumentTracking.IdentityOnly,
-        IsolationLevel isolationLevel = IsolationLevel.ReadCommitted
-    );
-=======
-    Task BulkInsertAsync<T>(IReadOnlyCollection<T> documents,
-        BulkInsertMode mode = BulkInsertMode.InsertsOnly, int batchSize = 1000,
-        CancellationToken cancellation = default) where T : notnull;
->>>>>>> a6a21d64
+        string? updateCondition = null, CancellationToken cancellation = default) where T : notnull;
 
     /// <summary>
     ///     Open a new IDocumentSession with the supplied options
