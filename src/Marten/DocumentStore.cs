#nullable enable
using System;
using System.Collections.Generic;
using System.Linq;
using System.Threading;
using System.Threading.Tasks;
using System.Transactions;
using JasperFx;
using JasperFx.Core;
using JasperFx.Core.Descriptors;
using JasperFx.Core.Reflection;
using JasperFx.Events;
using JasperFx.Events.Daemon;
using JasperFx.Events.Projections;
using Marten.Events;
using Marten.Events.Daemon;
using Marten.Events.Daemon.HighWater;
using Marten.Exceptions;
using Marten.Internal.Sessions;
using Marten.Services;
using Marten.Storage;
using Microsoft.Extensions.Logging;
using Microsoft.Extensions.Logging.Abstractions;
using Weasel.Postgresql.Connections;
using IsolationLevel = System.Data.IsolationLevel;

namespace Marten;

/// <summary>
///     The main entry way to using Marten
/// </summary>
public partial class DocumentStore: IDocumentStore, IDescribeMyself
{
    private readonly IMartenLogger _logger;
    private readonly INpgsqlDataSourceFactory dataSourceFactory;

    /// <summary>
    ///     Creates a new DocumentStore with the supplied StoreOptions
    /// </summary>
    /// <param name="options"></param>
    public DocumentStore(StoreOptions options)
    {
        dataSourceFactory = options.NpgsqlDataSourceFactory;
        options.ApplyConfiguration();
        options.Validate();

        Options = options;
        _logger = options.Logger();
        Serializer = options.Serializer();

        // Workaround to make database creation lazy so all StoreOptions
        // customizations can be done first
        if (Tenancy is DefaultTenancy d)
        {
            d.Initialize();
        }

        StorageFeatures.PostProcessConfiguration();
        Events.Initialize(this);
        Options.Projections.AssertValidity(Options);

        Advanced = new AdvancedOperations(this);

        Diagnostics = new Diagnostics(this);

        _lightweightCompiledQueries = new CompiledQueryCollection(DocumentTracking.None, this);
        _identityMapCompiledQueries = new CompiledQueryCollection(DocumentTracking.IdentityOnly, this);
        _dirtyTrackedCompiledQueries = new CompiledQueryCollection(DocumentTracking.DirtyTracking, this);
        _queryOnlyCompiledQueries = new CompiledQueryCollection(DocumentTracking.QueryOnly, this);

        warnIfAsyncDaemonIsDisabledWithAsyncProjections();

        options.ApplyMetricsIfAny();
    }

    public ITenancy Tenancy => Options.Tenancy;

    public EventGraph Events => Options.EventGraph;

    public StorageFeatures StorageFeatures => Options.Storage;

    public ISerializer Serializer { get; }

    public StoreOptions Options { get; }

    IReadOnlyStoreOptions IDocumentStore.Options => Options;

    public virtual void Dispose()
    {
        (dataSourceFactory as IDisposable)?.SafeDispose();
        (Options.Events as IDisposable)?.SafeDispose();
        Tenancy.Dispose();
    }

    public ValueTask DisposeAsync()
    {
        return DisposableExtensions
            .MaybeDisposeAllAsync<object>([dataSourceFactory, Options.Events, Tenancy]);
    }

    public AdvancedOperations Advanced { get; }

<<<<<<< HEAD
    public void BulkInsert<T>(IReadOnlyCollection<T> documents, BulkInsertMode mode = BulkInsertMode.InsertsOnly,
        int batchSize = 1000, string? updateCondition = null)
    {
        var bulkInsertion = new BulkInsertion(Tenancy.Default, Options);
        bulkInsertion.BulkInsert(documents, mode, batchSize, updateCondition);
    }

    public void BulkInsertEnlistTransaction<T>(IReadOnlyCollection<T> documents,
        Transaction transaction, BulkInsertMode mode = BulkInsertMode.InsertsOnly,
        int batchSize = 1000, string? updateCondition = null)
    {
        var bulkInsertion = new BulkInsertion(Tenancy.Default, Options);
        bulkInsertion.BulkInsertEnlistTransaction(documents, transaction, mode, batchSize, updateCondition);
    }

    public void BulkInsertDocuments(IEnumerable<object> documents, BulkInsertMode mode = BulkInsertMode.InsertsOnly,
        int batchSize = 1000)
    {
        var bulkInsertion = new BulkInsertion(Tenancy.Default, Options);
        bulkInsertion.BulkInsertDocuments(documents, mode, batchSize);
    }

    public void BulkInsert<T>(string tenantId, IReadOnlyCollection<T> documents,
        BulkInsertMode mode = BulkInsertMode.InsertsOnly,
        int batchSize = 1000,
        string? updateCondition = null)
    {
        var bulkInsertion = new BulkInsertion(Tenancy.GetTenant(Options.MaybeCorrectTenantId(tenantId)), Options);
        bulkInsertion.BulkInsert(documents, mode, batchSize, updateCondition);
    }

    public void BulkInsertDocuments(string tenantId, IEnumerable<object> documents,
        BulkInsertMode mode = BulkInsertMode.InsertsOnly,
        int batchSize = 1000)
    {
        var bulkInsertion = new BulkInsertion(Tenancy.GetTenant(Options.MaybeCorrectTenantId(tenantId)), Options);
        bulkInsertion.BulkInsertDocuments(documents, mode, batchSize);
    }

    public Task BulkInsertAsync<T>(IReadOnlyCollection<T> documents,
        BulkInsertMode mode = BulkInsertMode.InsertsOnly,
        int batchSize = 1000,
        string? updateCondition = null,
        CancellationToken cancellation = default)
    {
        var bulkInsertion = new BulkInsertion(Tenancy.Default, Options);
        return bulkInsertion.BulkInsertAsync(documents, mode, batchSize, updateCondition, cancellation);
    }

    public Task BulkInsertEnlistTransactionAsync<T>(IReadOnlyCollection<T> documents,
        Transaction transaction,
        BulkInsertMode mode = BulkInsertMode.InsertsOnly,
        int batchSize = 1000,
        string? updateCondition = null,
        CancellationToken cancellation = default)
=======
    public Task BulkInsertEnlistTransactionAsync<T>(IReadOnlyCollection<T> documents,
        Transaction transaction,
        BulkInsertMode mode = BulkInsertMode.InsertsOnly,
        int batchSize = 1000, CancellationToken cancellation = default) where T : notnull
>>>>>>> a6a21d64
    {
        var bulkInsertion = new BulkInsertion(Tenancy.Default, Options);
        return bulkInsertion.BulkInsertEnlistTransactionAsync(documents, transaction, mode, batchSize, updateCondition, cancellation);
    }

<<<<<<< HEAD
    public async Task BulkInsertAsync<T>(
        string tenantId,
        IReadOnlyCollection<T> documents,
        BulkInsertMode mode = BulkInsertMode.InsertsOnly,
        int batchSize = 1000,
        string? updateCondition = null,
        CancellationToken cancellation = default)
    {
        var bulkInsertion = new BulkInsertion(await Tenancy.GetTenantAsync(Options.MaybeCorrectTenantId(tenantId)).ConfigureAwait(false), Options);
        await bulkInsertion.BulkInsertAsync(documents, mode, batchSize, updateCondition, cancellation).ConfigureAwait(false);
=======
    public async Task BulkInsertAsync<T>(string tenantId, IReadOnlyCollection<T> documents,
        BulkInsertMode mode = BulkInsertMode.InsertsOnly, int batchSize = 1000,
        CancellationToken cancellation = default) where T : notnull
    {
        var bulkInsertion =
            new BulkInsertion(
                await Tenancy.GetTenantAsync(Options.MaybeCorrectTenantId(tenantId)).ConfigureAwait(false), Options);
        await bulkInsertion.BulkInsertAsync(documents, mode, batchSize, cancellation).ConfigureAwait(false);
>>>>>>> a6a21d64
    }

    public Task BulkInsertAsync<T>(IReadOnlyCollection<T> documents, BulkInsertMode mode = BulkInsertMode.InsertsOnly,
        int batchSize = 1000, CancellationToken cancellation = default) where T : notnull
    {
        var bulkInsertion = new BulkInsertion(Tenancy.Default, Options);
        return bulkInsertion.BulkInsertAsync(documents, mode, batchSize, cancellation);
    }

    public Task BulkInsertDocumentsAsync(IEnumerable<object> documents,
        BulkInsertMode mode = BulkInsertMode.InsertsOnly,
        int batchSize = 1000, CancellationToken cancellation = default)
    {
        var bulkInsertion = new BulkInsertion(Tenancy.Default, Options);
        return bulkInsertion.BulkInsertDocumentsAsync(documents, mode, batchSize, cancellation);
    }

    public async Task BulkInsertDocumentsAsync(string tenantId, IEnumerable<object> documents,
        BulkInsertMode mode = BulkInsertMode.InsertsOnly,
        int batchSize = 1000, CancellationToken cancellation = default)
    {
        var bulkInsertion =
            new BulkInsertion(
                await Tenancy.GetTenantAsync(Options.MaybeCorrectTenantId(tenantId)).ConfigureAwait(false), Options);
        await bulkInsertion.BulkInsertDocumentsAsync(documents, mode, batchSize, cancellation).ConfigureAwait(false);
    }

    public IDiagnostics Diagnostics { get; }

    public IDocumentSession OpenSession(SessionOptions options)
    {
        return openSession(options);
    }

    public IDocumentSession IdentitySession(IsolationLevel isolationLevel = IsolationLevel.ReadCommitted)
    {
        return IdentitySession(new SessionOptions { IsolationLevel = isolationLevel });
    }

    public IDocumentSession IdentitySession(
        string tenantId,
        IsolationLevel isolationLevel = IsolationLevel.ReadCommitted
    )
    {
        return IdentitySession(new SessionOptions
        {
            IsolationLevel = isolationLevel, TenantId = Options.MaybeCorrectTenantId(tenantId)
        });
    }

    public IDocumentSession IdentitySession(SessionOptions options)
    {
        options.Tracking = DocumentTracking.IdentityOnly;
        return openSession(options);
    }

    public Task<IDocumentSession> IdentitySerializableSessionAsync(
        CancellationToken cancellation = default
    )
    {
        return IdentitySerializableSessionAsync(
            new SessionOptions { IsolationLevel = IsolationLevel.Serializable },
            cancellation
        );
    }

    public Task<IDocumentSession> IdentitySerializableSessionAsync(
        string tenantId,
        CancellationToken cancellation = default
    )
    {
        return IdentitySerializableSessionAsync(
            new SessionOptions
            {
                IsolationLevel = IsolationLevel.Serializable, TenantId = Options.MaybeCorrectTenantId(tenantId)
            },
            cancellation
        );
    }

    public Task<IDocumentSession> IdentitySerializableSessionAsync(
        SessionOptions options,
        CancellationToken cancellation = default
    )
    {
        options.IsolationLevel = IsolationLevel.Serializable;
        options.Tracking = DocumentTracking.IdentityOnly;
        return OpenSerializableSessionAsync(options, cancellation);
    }

    public IDocumentSession DirtyTrackedSession(IsolationLevel isolationLevel = IsolationLevel.ReadCommitted)
    {
        return DirtyTrackedSession(new SessionOptions { IsolationLevel = isolationLevel });
    }

    public IDocumentSession DirtyTrackedSession(
        string tenantId,
        IsolationLevel isolationLevel = IsolationLevel.ReadCommitted
    )
    {
        return DirtyTrackedSession(new SessionOptions
        {
            IsolationLevel = isolationLevel, TenantId = Options.MaybeCorrectTenantId(tenantId)
        });
    }

    public IDocumentSession DirtyTrackedSession(SessionOptions options)
    {
        options.Tracking = DocumentTracking.DirtyTracking;
        return openSession(options);
    }

    public Task<IDocumentSession> DirtyTrackedSerializableSessionAsync(
        CancellationToken cancellation = default
    )
    {
        return DirtyTrackedSerializableSessionAsync(new SessionOptions { IsolationLevel = IsolationLevel.Serializable },
            cancellation);
    }

    public Task<IDocumentSession> DirtyTrackedSerializableSessionAsync(
        string tenantId,
        CancellationToken cancellation = default
    )
    {
        return DirtyTrackedSerializableSessionAsync(
            new SessionOptions
            {
                IsolationLevel = IsolationLevel.Serializable, TenantId = Options.MaybeCorrectTenantId(tenantId)
            }, cancellation);
    }

    public Task<IDocumentSession> DirtyTrackedSerializableSessionAsync(
        SessionOptions options,
        CancellationToken cancellation = default
    )
    {
        options.IsolationLevel = IsolationLevel.Serializable;
        options.Tracking = DocumentTracking.DirtyTracking;
        return OpenSerializableSessionAsync(options, cancellation);
    }

    public IDocumentSession LightweightSession(IsolationLevel isolationLevel = IsolationLevel.ReadCommitted)
    {
        return LightweightSession(new SessionOptions { IsolationLevel = isolationLevel });
    }

    public IDocumentSession LightweightSession(
        string tenantId,
        IsolationLevel isolationLevel = IsolationLevel.ReadCommitted
    )
    {
        return LightweightSession(new SessionOptions
        {
            IsolationLevel = isolationLevel, TenantId = Options.MaybeCorrectTenantId(tenantId)
        });
    }

    public IDocumentSession LightweightSession(SessionOptions options)
    {
        options.Tracking = DocumentTracking.None;
        return openSession(options);
    }

    public Task<IDocumentSession> LightweightSerializableSessionAsync(
        CancellationToken cancellation = default
    )
    {
        return LightweightSerializableSessionAsync(new SessionOptions { IsolationLevel = IsolationLevel.Serializable },
            cancellation);
    }

    public Task<IDocumentSession> LightweightSerializableSessionAsync(
        string tenantId,
        CancellationToken cancellation = default
    )
    {
        return LightweightSerializableSessionAsync(
            new SessionOptions
            {
                IsolationLevel = IsolationLevel.Serializable, TenantId = Options.MaybeCorrectTenantId(tenantId)
            }, cancellation);
    }

    public Task<IDocumentSession> LightweightSerializableSessionAsync(
        SessionOptions options,
        CancellationToken cancellation = default
    )
    {
        options.IsolationLevel = IsolationLevel.Serializable;
        options.Tracking = DocumentTracking.None;
        return OpenSerializableSessionAsync(options, cancellation);
    }

    public IQuerySession QuerySession(SessionOptions options)
    {
        var connection = options.Initialize(this, CommandRunnerMode.ReadOnly, Options.OpenTelemetry);

        return new QuerySession(this, options, connection);
    }

    public IQuerySession QuerySession()
    {
        return QuerySession(StorageConstants.DefaultTenantId);
    }

    public IQuerySession QuerySession(string tenantId)
    {
        return QuerySession(new SessionOptions { TenantId = Options.MaybeCorrectTenantId(tenantId) });
    }

    public async Task<IQuerySession> QuerySerializableSessionAsync(
        SessionOptions options,
        CancellationToken cancellation = default
    )
    {
        var connection = await options.InitializeAsync(this, CommandRunnerMode.ReadOnly, cancellation)
            .ConfigureAwait(false);

        return new QuerySession(this, options, connection);
    }

    public Task<IQuerySession> QuerySerializableSessionAsync(CancellationToken cancellation = default)
    {
        return QuerySerializableSessionAsync(StorageConstants.DefaultTenantId, cancellation);
    }

    public Task<IQuerySession> QuerySerializableSessionAsync(
        string tenantId,
        CancellationToken cancellation = default
    )
    {
        return QuerySerializableSessionAsync(
            new SessionOptions
            {
                TenantId = Options.MaybeCorrectTenantId(tenantId), IsolationLevel = IsolationLevel.Serializable
            }, cancellation);
    }

    public async ValueTask<IProjectionDaemon> BuildProjectionDaemonAsync(
        string? tenantIdOrDatabaseIdentifier = null,
        ILogger? logger = null
    )
    {
        if (tenantIdOrDatabaseIdentifier.IsNotEmpty())
        {
            tenantIdOrDatabaseIdentifier = Options.MaybeCorrectTenantId(tenantIdOrDatabaseIdentifier);
        }

        AssertTenantOrDatabaseIdentifierIsValid(tenantIdOrDatabaseIdentifier);

        logger ??= Options.LogFactory?.CreateLogger<ProjectionDaemon>() ?? Options.DotNetLogger ?? NullLogger.Instance;

        var database = tenantIdOrDatabaseIdentifier.IsEmpty()
            ? Tenancy.Default.Database
            : await Tenancy.FindOrCreateDatabase(tenantIdOrDatabaseIdentifier).ConfigureAwait(false);

        await database.EnsureStorageExistsAsync(typeof(IEvent)).ConfigureAwait(false);

        return database.As<MartenDatabase>().StartProjectionDaemon(this, logger);
    }

    [Obsolete(
        """
        Opening a session without explicitly providing desired type may be dropped in next Marten version.
        Use explicit method like `LightweightSession`, `IdentitySession` or `DirtyTrackedSession`.
        We recommend using lightweight session by default. Read more in documentation: https://martendb.io/documents/sessions.html.
        """
    )]
    public async Task<IDocumentSession> OpenSerializableSessionAsync(SessionOptions options,
        CancellationToken token = default)
    {
        var connection = await options.InitializeAsync(this, CommandRunnerMode.Transactional, token)
            .ConfigureAwait(false);

        IDocumentSession session = options.Tracking switch
        {
            DocumentTracking.None => new LightweightSession(this, options, connection),
            DocumentTracking.IdentityOnly => new IdentityMapDocumentSession(this, options, connection),
            DocumentTracking.DirtyTracking => new DirtyCheckingDocumentSession(this, options, connection),
            _ => throw new ArgumentOutOfRangeException(nameof(SessionOptions.Tracking))
        };

        return session;
    }

    private void warnIfAsyncDaemonIsDisabledWithAsyncProjections()
    {
        if (Options.Projections.HasAnyAsyncProjections() && Options.Projections.AsyncMode == DaemonMode.Disabled)
        {
            Console.WriteLine("Warning: The async daemon is disabled.");
            var asyncProjectionList =
                Options.Projections.All.Where(x => x.Lifecycle == ProjectionLifecycle.Async).Select(x => x.ToString())!
                    .Join(", ");
            Console.WriteLine(
                $"Projections {asyncProjectionList} will not be executed without the async daemon enabled");
        }
    }

    public IProjectionDaemon BuildProjectionDaemon(
        string? tenantIdOrDatabaseIdentifier = null,
        ILogger? logger = null
    )
    {
        if (tenantIdOrDatabaseIdentifier.IsNotEmpty())
        {
            tenantIdOrDatabaseIdentifier = Options.MaybeCorrectTenantId(tenantIdOrDatabaseIdentifier);
        }

        AssertTenantOrDatabaseIdentifierIsValid(tenantIdOrDatabaseIdentifier);

        logger ??= new NulloLogger();

        var database = tenantIdOrDatabaseIdentifier.IsEmpty()
            ? Tenancy.Default.Database
            : Tenancy.GetTenant(tenantIdOrDatabaseIdentifier).Database;

        var detector = new HighWaterDetector((MartenDatabase)database, Events, logger);

        return new ProjectionDaemon(this, (MartenDatabase)database, logger, detector);
    }

    /// <summary>
    ///     Quick way to stand up a DocumentStore to the given database connection
    ///     in the "development" mode for auto-creating schema objects as needed
    ///     with the default behaviors
    /// </summary>
    /// <param name="connectionString"></param>
    /// <returns></returns>
    public static DocumentStore For(string connectionString)
    {
        return For(_ =>
        {
            _.Connection(connectionString);
        });
    }

    /// <summary>
    ///     Configures a DocumentStore for an existing StoreOptions type
    /// </summary>
    /// <typeparam name="T"></typeparam>
    /// <returns></returns>
    public static DocumentStore For<T>() where T : StoreOptions, new()
    {
        return new DocumentStore(new T());
    }

    /// <summary>
    ///     Configures a DocumentStore by defining the StoreOptions settings first
    /// </summary>
    /// <param name="configure"></param>
    /// <returns></returns>

    #region sample_DocumentStore.For

    public static DocumentStore For(Action<StoreOptions> configure)
    {
        var options = new StoreOptions();
        configure(options);

        return new DocumentStore(options);
    }

    #endregion

    private IDocumentSession openSession(SessionOptions options)
    {
        var connection = options.Initialize(this, CommandRunnerMode.Transactional, Options.OpenTelemetry);

        IDocumentSession session = options.Tracking switch
        {
            DocumentTracking.None => new LightweightSession(this, options, connection),
            DocumentTracking.IdentityOnly => new IdentityMapDocumentSession(this, options, connection),
            DocumentTracking.DirtyTracking => new DirtyCheckingDocumentSession(this, options, connection),
            _ => throw new ArgumentOutOfRangeException(nameof(SessionOptions.Tracking))
        };

        return session;
    }

    private void AssertTenantOrDatabaseIdentifierIsValid(string? tenantIdOrDatabaseIdentifier)
    {
        if (!Options.Advanced.DefaultTenantUsageEnabled
            && Tenancy is not DefaultTenancy
            && tenantIdOrDatabaseIdentifier.IsEmpty())
        {
            throw new DefaultTenantUsageDisabledException();
        }
    }

    OptionsDescription IDescribeMyself.ToDescription()
    {
        return OptionsDescription.For(Options);
    }
}<|MERGE_RESOLUTION|>--- conflicted
+++ resolved
@@ -100,51 +100,11 @@
 
     public AdvancedOperations Advanced { get; }
 
-<<<<<<< HEAD
-    public void BulkInsert<T>(IReadOnlyCollection<T> documents, BulkInsertMode mode = BulkInsertMode.InsertsOnly,
-        int batchSize = 1000, string? updateCondition = null)
-    {
-        var bulkInsertion = new BulkInsertion(Tenancy.Default, Options);
-        bulkInsertion.BulkInsert(documents, mode, batchSize, updateCondition);
-    }
-
-    public void BulkInsertEnlistTransaction<T>(IReadOnlyCollection<T> documents,
-        Transaction transaction, BulkInsertMode mode = BulkInsertMode.InsertsOnly,
-        int batchSize = 1000, string? updateCondition = null)
-    {
-        var bulkInsertion = new BulkInsertion(Tenancy.Default, Options);
-        bulkInsertion.BulkInsertEnlistTransaction(documents, transaction, mode, batchSize, updateCondition);
-    }
-
-    public void BulkInsertDocuments(IEnumerable<object> documents, BulkInsertMode mode = BulkInsertMode.InsertsOnly,
-        int batchSize = 1000)
-    {
-        var bulkInsertion = new BulkInsertion(Tenancy.Default, Options);
-        bulkInsertion.BulkInsertDocuments(documents, mode, batchSize);
-    }
-
-    public void BulkInsert<T>(string tenantId, IReadOnlyCollection<T> documents,
-        BulkInsertMode mode = BulkInsertMode.InsertsOnly,
-        int batchSize = 1000,
-        string? updateCondition = null)
-    {
-        var bulkInsertion = new BulkInsertion(Tenancy.GetTenant(Options.MaybeCorrectTenantId(tenantId)), Options);
-        bulkInsertion.BulkInsert(documents, mode, batchSize, updateCondition);
-    }
-
-    public void BulkInsertDocuments(string tenantId, IEnumerable<object> documents,
-        BulkInsertMode mode = BulkInsertMode.InsertsOnly,
-        int batchSize = 1000)
-    {
-        var bulkInsertion = new BulkInsertion(Tenancy.GetTenant(Options.MaybeCorrectTenantId(tenantId)), Options);
-        bulkInsertion.BulkInsertDocuments(documents, mode, batchSize);
-    }
-
     public Task BulkInsertAsync<T>(IReadOnlyCollection<T> documents,
         BulkInsertMode mode = BulkInsertMode.InsertsOnly,
         int batchSize = 1000,
         string? updateCondition = null,
-        CancellationToken cancellation = default)
+        CancellationToken cancellation = default) where T : notnull
     {
         var bulkInsertion = new BulkInsertion(Tenancy.Default, Options);
         return bulkInsertion.BulkInsertAsync(documents, mode, batchSize, updateCondition, cancellation);
@@ -155,39 +115,24 @@
         BulkInsertMode mode = BulkInsertMode.InsertsOnly,
         int batchSize = 1000,
         string? updateCondition = null,
-        CancellationToken cancellation = default)
-=======
-    public Task BulkInsertEnlistTransactionAsync<T>(IReadOnlyCollection<T> documents,
-        Transaction transaction,
-        BulkInsertMode mode = BulkInsertMode.InsertsOnly,
-        int batchSize = 1000, CancellationToken cancellation = default) where T : notnull
->>>>>>> a6a21d64
+        CancellationToken cancellation = default) where T : notnull
     {
         var bulkInsertion = new BulkInsertion(Tenancy.Default, Options);
         return bulkInsertion.BulkInsertEnlistTransactionAsync(documents, transaction, mode, batchSize, updateCondition, cancellation);
     }
 
-<<<<<<< HEAD
     public async Task BulkInsertAsync<T>(
         string tenantId,
         IReadOnlyCollection<T> documents,
         BulkInsertMode mode = BulkInsertMode.InsertsOnly,
         int batchSize = 1000,
         string? updateCondition = null,
-        CancellationToken cancellation = default)
-    {
-        var bulkInsertion = new BulkInsertion(await Tenancy.GetTenantAsync(Options.MaybeCorrectTenantId(tenantId)).ConfigureAwait(false), Options);
-        await bulkInsertion.BulkInsertAsync(documents, mode, batchSize, updateCondition, cancellation).ConfigureAwait(false);
-=======
-    public async Task BulkInsertAsync<T>(string tenantId, IReadOnlyCollection<T> documents,
-        BulkInsertMode mode = BulkInsertMode.InsertsOnly, int batchSize = 1000,
         CancellationToken cancellation = default) where T : notnull
     {
         var bulkInsertion =
             new BulkInsertion(
                 await Tenancy.GetTenantAsync(Options.MaybeCorrectTenantId(tenantId)).ConfigureAwait(false), Options);
-        await bulkInsertion.BulkInsertAsync(documents, mode, batchSize, cancellation).ConfigureAwait(false);
->>>>>>> a6a21d64
+        await bulkInsertion.BulkInsertAsync(documents, mode, batchSize, updateCondition, cancellation).ConfigureAwait(false);
     }
 
     public Task BulkInsertAsync<T>(IReadOnlyCollection<T> documents, BulkInsertMode mode = BulkInsertMode.InsertsOnly,
