--- conflicted
+++ resolved
@@ -296,16 +296,9 @@
         private IDocumentSession openSession(DocumentTracking tracking, ManagedConnection connection, IList<IDocumentSessionListener> localListeners)
         {
             var sessionPool = CreateWriterPool();
-<<<<<<< HEAD
-            var map = createMap(tracking, sessionPool);
-
-
-            var session = new DocumentSession(this, _options, Schema, _serializer, connection, _parser, map, sessionPool);
-=======
             var map = createMap(tracking, sessionPool, localListeners);
 
             var session = new DocumentSession(this, _options, Schema, _serializer, connection, _parser, map, sessionPool, localListeners);
->>>>>>> b5c0d386
             connection.BeginSession();
 
             session.Logger = _logger.StartSession(session);
@@ -318,11 +311,7 @@
             return _options.UseCharBufferPooling ? new CharArrayTextWriter.Pool(_writerPool) : null;
         }
 
-<<<<<<< HEAD
-        private IIdentityMap createMap(DocumentTracking tracking, CharArrayTextWriter.IPool sessionPool)
-=======
         private IIdentityMap createMap(DocumentTracking tracking, CharArrayTextWriter.IPool sessionPool, IEnumerable<IDocumentSessionListener> localListeners)
->>>>>>> b5c0d386
         {
             switch (tracking)
             {
@@ -333,11 +322,7 @@
                     return new IdentityMap(_serializer, _options.Listeners.Concat(localListeners));
 
                 case DocumentTracking.DirtyTracking:
-<<<<<<< HEAD
-                    return new DirtyTrackingIdentityMap(_serializer, _options.Listeners, sessionPool);
-=======
                     return new DirtyTrackingIdentityMap(_serializer, _options.Listeners.Concat(localListeners), sessionPool);
->>>>>>> b5c0d386
 
                 default:
                     throw new ArgumentOutOfRangeException(nameof(tracking));
