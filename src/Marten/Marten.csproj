﻿<Project Sdk="Microsoft.NET.Sdk">
  <PropertyGroup>
    <Description>Postgresql as a Document Db and Event Store for .Net Development</Description>
    <VersionPrefix>3.0.0-alpha-2</VersionPrefix>
    <Authors>Jeremy D. Miller;Tim Cools;Jeff Doolittle;James Hopper</Authors>
    <TargetFrameworks>net46;netstandard2.0</TargetFrameworks>
    <AssemblyName>Marten</AssemblyName>
    <PackageId>Marten</PackageId>
    <PackageIconUrl>http://jasperfx.github.io/marten/content/images/emblem.png</PackageIconUrl>
    <PackageProjectUrl>http://jasperfx.github.io/marten</PackageProjectUrl>
    <PackageLicenseUrl>https://github.com/JasperFX/marten/blob/master/LICENSE.txt</PackageLicenseUrl>
    <GenerateAssemblyTitleAttribute>true</GenerateAssemblyTitleAttribute>
    <GenerateAssemblyDescriptionAttribute>true</GenerateAssemblyDescriptionAttribute>
    <GenerateAssemblyProductAttribute>true</GenerateAssemblyProductAttribute>
    <GenerateAssemblyCopyrightAttribute>false</GenerateAssemblyCopyrightAttribute>
    <GenerateAssemblyVersionAttribute>true</GenerateAssemblyVersionAttribute>
    <GenerateAssemblyFileVersionAttribute>true</GenerateAssemblyFileVersionAttribute>
    <GenerateAssemblyInformationalVersionAttribute>true</GenerateAssemblyInformationalVersionAttribute>
  </PropertyGroup>
  <PropertyGroup Condition="'$(OS)' != 'Windows_NT' AND '$(TargetFramework)'== 'net46'">
    <FrameworkPathOverride>$(NuGetPackageRoot)microsoft.targetingpack.netframework.v4.6/1.0.1/lib/net46/</FrameworkPathOverride>
    <RestoreAdditionalProjectSources>https://dotnet.myget.org/F/dotnet-core/api/v3/index.json</RestoreAdditionalProjectSources>
  </PropertyGroup>
  <ItemGroup>
    <None Remove="Schema\SQL\mt_immutable_timestamptz.sql" />
  </ItemGroup>
  <ItemGroup>
    <EmbeddedResource Include="Schema\SQL\mt_immutable_timestamptz.sql" />
    <EmbeddedResource Include="Schema\SQL\mt_transforms.js" />
    <EmbeddedResource Include="Schema\SQL\mt_patching.js" />
    <EmbeddedResource Include="Schema\SQL\mt_mark_event_progression.sql" />
    <EmbeddedResource Include="Schema\SQL\mt_immutable_timestamp.sql" />
    <EmbeddedResource Include="Schema\SQL\mt_stream.sql" />
    <EmbeddedResource Include="Schema\SQL\mt_get_next_hi.sql" />
    <EmbeddedResource Include="Schema\SchemaObjects.sql" />
  </ItemGroup>
  <ItemGroup>
    <PackageReference Include="Newtonsoft.Json" Version="11.0.2" />
    <PackageReference Include="Npgsql" Version="4.0.3" />
    <PackageReference Include="Npgsql.Json.NET" Version="1.0.0" />
    <PackageReference Include="Remotion.Linq" Version="2.1.1" />
    <PackageReference Include="Baseline" Version="1.3.0" />
    <PackageReference Include="System.Threading.Tasks.Dataflow" Version="4.7.0" />
    <PackageReference Include="System.Reflection.Emit.Lightweight" Version="4.3.0" />
  </ItemGroup>
  <ItemGroup Condition=" '$(TargetFramework)' == 'net46' ">
    <Reference Include="System.Data" />
    <Reference Include="System.Threading.Tasks" />
    <Reference Include="System" />
    <Reference Include="System.Runtime" />
    <Reference Include="Microsoft.CSharp" />
    <Reference Include="System.Transactions" />
  </ItemGroup>
  <ItemGroup Condition=" '$(TargetFramework)' == 'netstandard2.0' ">
    <Reference Include="System.Transactions" />
  </ItemGroup>
  <ItemGroup Condition="'$(OS)' != 'Windows_NT' AND '$(TargetFramework)'== 'net46'">
<<<<<<< HEAD
    <PackageReference Include="Microsoft.TargetingPack.NETFramework.v4.6" Version="1.0.1" ExcludeAssets="All" PrivateAssets="All" />
=======
    <PackageReference Include="Microsoft.TargetingPack.NETFramework.v4.6"
                      Version="1.0.1" ExcludeAssets="All" PrivateAssets="All" />
>>>>>>> 45cf62a2
  </ItemGroup>
</Project><|MERGE_RESOLUTION|>--- conflicted
+++ resolved
@@ -55,11 +55,6 @@
     <Reference Include="System.Transactions" />
   </ItemGroup>
   <ItemGroup Condition="'$(OS)' != 'Windows_NT' AND '$(TargetFramework)'== 'net46'">
-<<<<<<< HEAD
     <PackageReference Include="Microsoft.TargetingPack.NETFramework.v4.6" Version="1.0.1" ExcludeAssets="All" PrivateAssets="All" />
-=======
-    <PackageReference Include="Microsoft.TargetingPack.NETFramework.v4.6"
-                      Version="1.0.1" ExcludeAssets="All" PrivateAssets="All" />
->>>>>>> 45cf62a2
   </ItemGroup>
 </Project>