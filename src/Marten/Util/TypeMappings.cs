<<<<<<< HEAD
﻿using System;
using System.Collections.Generic;
using System.Linq;
using System.Reflection;
using System.Text.RegularExpressions;
using Baseline;
using NpgsqlTypes;

namespace Marten.Util
{
    public static class TypeMappings
    {
        private static readonly Dictionary<Type, string> PgTypes = new Dictionary<Type, string>
        {
            {typeof (int), "integer"},
            {typeof (long), "bigint"},
            {typeof (Guid), "uuid"},
            {typeof (string), "varchar"},
            {typeof (Boolean), "boolean"},
            {typeof (double), "double precision"},
            {typeof (decimal), "decimal"},
            {typeof (float), "decimal" },
            {typeof (DateTime), "timestamp without time zone" },
            {typeof (DateTimeOffset), "timestamp with time zone"},
            {typeof (IDictionary<,>), "jsonb" },
        };

        private static readonly MethodInfo _getNgpsqlDbTypeMethod;

        static TypeMappings()
        {
            var type = Type.GetType("Npgsql.TypeHandlerRegistry, Npgsql");
            _getNgpsqlDbTypeMethod = type.GetMethods(BindingFlags.NonPublic | BindingFlags.Static)
                .FirstOrDefault(
                    x =>
                        x.Name == "ToNpgsqlDbType" && x.GetParameters().Count() == 1 &&
                        x.GetParameters().Single().ParameterType == typeof(Type));
        }

        public static string ConvertSynonyms(string type)
        {
            switch (type.ToLower())
            {
                case "character varying":
                case "varchar":
                    return "varchar";

                case "boolean":
                case "bool":
                    return "boolean";

                case "integer":
                    return "int";

                case "integer[]":
                    return "int[]";

                case "decimal":
                case "numeric":
                    return "decimal";

                case "timestamp without time zone":
                    return "timestamp";

                case "timestamp with time zone":
                    return "timestamptz";
            }

            return type;
        }

        public static string ReplaceMultiSpace(this string str, string newStr)
        {
            var regex = new Regex("\\s+");
            return regex.Replace(str, newStr);
        }

        public static string CanonicizeSql(this string sql)
        {
            var replaced = sql
                .Trim()
                .Replace('\n', ' ')
                .Replace('\r', ' ')
                .Replace('\t', ' ')
                .ReplaceMultiSpace(" ")
                .Replace("SECURITY INVOKER", "")
                .Replace("  ", " ")
                .Replace("LANGUAGE plpgsql AS $function$", "")
                .Replace("$$ LANGUAGE plpgsql", "$function$")
                .Replace("AS $$ DECLARE", "DECLARE")
                .Replace("character varying", "varchar")
                .Replace("Boolean", "boolean")
                .Replace("bool,", "boolean,")
                .Replace("int[]", "integer[]")
                .Replace("numeric", "decimal").TrimEnd(';').TrimEnd();

            if (replaced.Contains("PLV8", StringComparison.OrdinalIgnoreCase))
            {
                replaced = replaced
                    .Replace("LANGUAGE plv8 IMMUTABLE STRICT AS $function$", "AS $$");

                const string languagePlv8ImmutableStrict = "$$ LANGUAGE plv8 IMMUTABLE STRICT";
                const string functionMarker = "$function$";
                if (replaced.EndsWith(functionMarker))
                {
                    replaced = replaced.Substring(0, replaced.LastIndexOf(functionMarker)) + languagePlv8ImmutableStrict;
                }
            }

            return replaced
                .Replace("  ", " ").TrimEnd().TrimEnd(';');
        }

        public static NpgsqlDbType ToDbType(Type type)
        {
            if (type.IsNullable()) return ToDbType(type.GetInnerTypeFromNullable());

            return (NpgsqlDbType)_getNgpsqlDbTypeMethod.Invoke(null, new object[] { type });
        }

        public static string GetPgType(Type memberType)
        {
            if (memberType.GetTypeInfo().IsEnum) return "integer";

            if (memberType.IsArray)
            {
                return GetPgType(memberType.GetElementType()) + "[]";
            }

            if (memberType.IsNullable())
            {
                return GetPgType(memberType.GetInnerTypeFromNullable());
            }

            if (memberType.IsConstructedGenericType)
            {
                var templateType = memberType.GetGenericTypeDefinition();

                if (PgTypes.ContainsKey(templateType)) return PgTypes[templateType];

                return "jsonb";
            }

            return PgTypes.ContainsKey(memberType) ? PgTypes[memberType] : "jsonb";
        }

        public static bool HasTypeMapping(Type memberType)
        {
            if (memberType.IsNullable())
            {
                return HasTypeMapping(memberType.GetInnerTypeFromNullable());
            }

            // more complicated later
            return PgTypes.ContainsKey(memberType) || memberType.GetTypeInfo().IsEnum;
        }

        public static string ApplyCastToLocator(this string locator, EnumStorage enumStyle, Type memberType)
        {
            if (memberType.GetTypeInfo().IsEnum)
            {
                return enumStyle == EnumStorage.AsInteger ? "({0})::int".ToFormat(locator) : locator;
            }

            // Treat "unknown" PgTypes as jsonb (this way null checks of arbitary depth won't fail on cast).
            return "CAST({0} as {1})".ToFormat(locator, GetPgType(memberType));
        }

        public static bool IsDate(this object value)
        {
            if (value == null) return false;

            var type = value.GetType();

            return type == typeof(DateTime) || type == typeof(DateTime?);
        }
    }
=======
﻿using System;
using System.Collections.Generic;
using System.Linq;
using System.Reflection;
using System.Text.RegularExpressions;
using Baseline;
using NpgsqlTypes;

namespace Marten.Util
{
    public static class TypeMappings
    {
        private static readonly Dictionary<Type, string> PgTypes = new Dictionary<Type, string>
        {
            {typeof (int), "integer"},
            {typeof (long), "bigint"},
            {typeof (Guid), "uuid"},
            {typeof (string), "varchar"},
            {typeof (Boolean), "boolean"},
            {typeof (double), "double precision"},
            {typeof (decimal), "decimal"},
            {typeof(float), "decimal" },
            {typeof(DateTime), "timestamp without time zone" },
            {typeof (DateTimeOffset), "timestamp with time zone"},
            {typeof (IDictionary<,>), "jsonb" },
        };

        private static readonly Func<Type, NpgsqlDbType> _getNpgsqlDbType;

        static TypeMappings()
        {
            var type = Type.GetType("Npgsql.TypeMapping.GlobalTypeMapper, Npgsql");
            var getNgpsqlDbTypeMethod = type.GetMethods(BindingFlags.NonPublic | BindingFlags.Instance)
                .FirstOrDefault(
                    x =>
                        x.Name == "ToNpgsqlDbType" && x.GetParameters().Count() == 1 &&
                        x.GetParameters().Single().ParameterType == typeof (Type));
            _getNpgsqlDbType = (Type clrType) => (NpgsqlDbType)getNgpsqlDbTypeMethod.Invoke(Npgsql.NpgsqlConnection.GlobalTypeMapper, new object[] { clrType });
        }

        public static string ConvertSynonyms(string type)
        {
            switch (type.ToLower())
            {
                case "character varying":
                case "varchar":
                    return "varchar";

                case "boolean":
                case "bool":
                    return "boolean";

                case "integer":
                    return "int";

                case "integer[]":
                    return "int[]";

                case "decimal":
                case "numeric":
                    return "decimal";


                case "timestamp with time zone":
                    return "timestamptz";
            }


            return type;
        }

        public static string ReplaceMultiSpace(this string str, string newStr)
        {
            var regex = new Regex("\\s+");
            return regex.Replace(str, newStr);
        }

        public static string CanonicizeSql(this string sql)
        {
            var replaced = sql
                .Trim()
                .Replace('\n', ' ')
                .Replace('\r', ' ')
                .Replace('\t', ' ')
                .ReplaceMultiSpace(" ")
                .Replace("SECURITY INVOKER", "")
                .Replace("  ", " ")
                .Replace("LANGUAGE plpgsql AS $function$", "")
                .Replace("$$ LANGUAGE plpgsql", "$function$")
                .Replace("AS $$ DECLARE", "DECLARE")
                .Replace("character varying", "varchar")
                .Replace("Boolean", "boolean")
                .Replace("bool,", "boolean,")
                .Replace("int[]", "integer[]")
                .Replace("numeric", "decimal").TrimEnd(';').TrimEnd();

            if (replaced.Contains("PLV8", StringComparison.OrdinalIgnoreCase))
            {
                replaced = replaced
                    .Replace("LANGUAGE plv8 IMMUTABLE STRICT AS $function$", "AS $$");

                const string languagePlv8ImmutableStrict = "$$ LANGUAGE plv8 IMMUTABLE STRICT";
                const string functionMarker = "$function$";
                if (replaced.EndsWith(functionMarker))
                {
                    replaced = replaced.Substring(0, replaced.LastIndexOf(functionMarker)) + languagePlv8ImmutableStrict;
                }
            }

            return replaced
                .Replace("  ", " ").TrimEnd().TrimEnd(';');
        }

        public static NpgsqlDbType ToDbType(Type type)
        {
            if (type.IsNullable()) return ToDbType(type.GetInnerTypeFromNullable());

            return _getNpgsqlDbType(type);
        }

        public static string GetPgType(Type memberType)
        {
            if (memberType.GetTypeInfo().IsEnum) return "integer";

            if (memberType.IsArray)
            {
                return GetPgType(memberType.GetElementType()) + "[]";
            }

            if (memberType.IsNullable())
            {
                return GetPgType(memberType.GetInnerTypeFromNullable());
            }

            if (memberType.IsConstructedGenericType)
            {
                var templateType = memberType.GetGenericTypeDefinition();

                if (PgTypes.ContainsKey(templateType)) return PgTypes[templateType];

                return "jsonb";
            }


            return PgTypes.ContainsKey(memberType) ? PgTypes[memberType] : "jsonb";
        }

        public static bool HasTypeMapping(Type memberType)
        {
            if (memberType.IsNullable())
            {
                return HasTypeMapping(memberType.GetInnerTypeFromNullable());
            }

            // more complicated later
            return PgTypes.ContainsKey(memberType) || memberType.GetTypeInfo().IsEnum;
        }

        public static string ApplyCastToLocator(this string locator, EnumStorage enumStyle, Type memberType)
        {
            if (memberType.GetTypeInfo().IsEnum)
            {
                return enumStyle == EnumStorage.AsInteger ? "({0})::int".ToFormat(locator) : locator;
            }

			// Treat "unknown" PgTypes as jsonb (this way null checks of arbitary depth won't fail on cast).
            return "CAST({0} as {1})".ToFormat(locator, GetPgType(memberType));
        }

        public static bool IsDate(this object value)
        {
            if (value == null) return false;

            var type = value.GetType();

            return type == typeof(DateTime) || type == typeof(DateTime?);
        }
    }
>>>>>>> 13d99805
}<|MERGE_RESOLUTION|>--- conflicted
+++ resolved
@@ -1,5 +1,4 @@
-<<<<<<< HEAD
-﻿using System;
+using System;
 using System.Collections.Generic;
 using System.Linq;
 using System.Reflection;
@@ -26,16 +25,17 @@
             {typeof (IDictionary<,>), "jsonb" },
         };
 
-        private static readonly MethodInfo _getNgpsqlDbTypeMethod;
+        private static readonly Func<Type, NpgsqlDbType> _getNpgsqlDbType;
 
         static TypeMappings()
         {
-            var type = Type.GetType("Npgsql.TypeHandlerRegistry, Npgsql");
-            _getNgpsqlDbTypeMethod = type.GetMethods(BindingFlags.NonPublic | BindingFlags.Static)
+            var type = Type.GetType("Npgsql.TypeMapping.GlobalTypeMapper, Npgsql");
+            var getNgpsqlDbTypeMethod = type.GetMethods(BindingFlags.NonPublic | BindingFlags.Instance)
                 .FirstOrDefault(
                     x =>
                         x.Name == "ToNpgsqlDbType" && x.GetParameters().Count() == 1 &&
-                        x.GetParameters().Single().ParameterType == typeof(Type));
+                        x.GetParameters().Single().ParameterType == typeof (Type));
+            _getNpgsqlDbType = (Type clrType) => (NpgsqlDbType)getNgpsqlDbTypeMethod.Invoke(Npgsql.NpgsqlConnection.GlobalTypeMapper, new object[] { clrType });
         }
 
         public static string ConvertSynonyms(string type)
@@ -116,7 +116,7 @@
         {
             if (type.IsNullable()) return ToDbType(type.GetInnerTypeFromNullable());
 
-            return (NpgsqlDbType)_getNgpsqlDbTypeMethod.Invoke(null, new object[] { type });
+            return _getNpgsqlDbType(type);
         }
 
         public static string GetPgType(Type memberType)
@@ -176,184 +176,4 @@
             return type == typeof(DateTime) || type == typeof(DateTime?);
         }
     }
-=======
-﻿using System;
-using System.Collections.Generic;
-using System.Linq;
-using System.Reflection;
-using System.Text.RegularExpressions;
-using Baseline;
-using NpgsqlTypes;
-
-namespace Marten.Util
-{
-    public static class TypeMappings
-    {
-        private static readonly Dictionary<Type, string> PgTypes = new Dictionary<Type, string>
-        {
-            {typeof (int), "integer"},
-            {typeof (long), "bigint"},
-            {typeof (Guid), "uuid"},
-            {typeof (string), "varchar"},
-            {typeof (Boolean), "boolean"},
-            {typeof (double), "double precision"},
-            {typeof (decimal), "decimal"},
-            {typeof(float), "decimal" },
-            {typeof(DateTime), "timestamp without time zone" },
-            {typeof (DateTimeOffset), "timestamp with time zone"},
-            {typeof (IDictionary<,>), "jsonb" },
-        };
-
-        private static readonly Func<Type, NpgsqlDbType> _getNpgsqlDbType;
-
-        static TypeMappings()
-        {
-            var type = Type.GetType("Npgsql.TypeMapping.GlobalTypeMapper, Npgsql");
-            var getNgpsqlDbTypeMethod = type.GetMethods(BindingFlags.NonPublic | BindingFlags.Instance)
-                .FirstOrDefault(
-                    x =>
-                        x.Name == "ToNpgsqlDbType" && x.GetParameters().Count() == 1 &&
-                        x.GetParameters().Single().ParameterType == typeof (Type));
-            _getNpgsqlDbType = (Type clrType) => (NpgsqlDbType)getNgpsqlDbTypeMethod.Invoke(Npgsql.NpgsqlConnection.GlobalTypeMapper, new object[] { clrType });
-        }
-
-        public static string ConvertSynonyms(string type)
-        {
-            switch (type.ToLower())
-            {
-                case "character varying":
-                case "varchar":
-                    return "varchar";
-
-                case "boolean":
-                case "bool":
-                    return "boolean";
-
-                case "integer":
-                    return "int";
-
-                case "integer[]":
-                    return "int[]";
-
-                case "decimal":
-                case "numeric":
-                    return "decimal";
-
-
-                case "timestamp with time zone":
-                    return "timestamptz";
-            }
-
-
-            return type;
-        }
-
-        public static string ReplaceMultiSpace(this string str, string newStr)
-        {
-            var regex = new Regex("\\s+");
-            return regex.Replace(str, newStr);
-        }
-
-        public static string CanonicizeSql(this string sql)
-        {
-            var replaced = sql
-                .Trim()
-                .Replace('\n', ' ')
-                .Replace('\r', ' ')
-                .Replace('\t', ' ')
-                .ReplaceMultiSpace(" ")
-                .Replace("SECURITY INVOKER", "")
-                .Replace("  ", " ")
-                .Replace("LANGUAGE plpgsql AS $function$", "")
-                .Replace("$$ LANGUAGE plpgsql", "$function$")
-                .Replace("AS $$ DECLARE", "DECLARE")
-                .Replace("character varying", "varchar")
-                .Replace("Boolean", "boolean")
-                .Replace("bool,", "boolean,")
-                .Replace("int[]", "integer[]")
-                .Replace("numeric", "decimal").TrimEnd(';').TrimEnd();
-
-            if (replaced.Contains("PLV8", StringComparison.OrdinalIgnoreCase))
-            {
-                replaced = replaced
-                    .Replace("LANGUAGE plv8 IMMUTABLE STRICT AS $function$", "AS $$");
-
-                const string languagePlv8ImmutableStrict = "$$ LANGUAGE plv8 IMMUTABLE STRICT";
-                const string functionMarker = "$function$";
-                if (replaced.EndsWith(functionMarker))
-                {
-                    replaced = replaced.Substring(0, replaced.LastIndexOf(functionMarker)) + languagePlv8ImmutableStrict;
-                }
-            }
-
-            return replaced
-                .Replace("  ", " ").TrimEnd().TrimEnd(';');
-        }
-
-        public static NpgsqlDbType ToDbType(Type type)
-        {
-            if (type.IsNullable()) return ToDbType(type.GetInnerTypeFromNullable());
-
-            return _getNpgsqlDbType(type);
-        }
-
-        public static string GetPgType(Type memberType)
-        {
-            if (memberType.GetTypeInfo().IsEnum) return "integer";
-
-            if (memberType.IsArray)
-            {
-                return GetPgType(memberType.GetElementType()) + "[]";
-            }
-
-            if (memberType.IsNullable())
-            {
-                return GetPgType(memberType.GetInnerTypeFromNullable());
-            }
-
-            if (memberType.IsConstructedGenericType)
-            {
-                var templateType = memberType.GetGenericTypeDefinition();
-
-                if (PgTypes.ContainsKey(templateType)) return PgTypes[templateType];
-
-                return "jsonb";
-            }
-
-
-            return PgTypes.ContainsKey(memberType) ? PgTypes[memberType] : "jsonb";
-        }
-
-        public static bool HasTypeMapping(Type memberType)
-        {
-            if (memberType.IsNullable())
-            {
-                return HasTypeMapping(memberType.GetInnerTypeFromNullable());
-            }
-
-            // more complicated later
-            return PgTypes.ContainsKey(memberType) || memberType.GetTypeInfo().IsEnum;
-        }
-
-        public static string ApplyCastToLocator(this string locator, EnumStorage enumStyle, Type memberType)
-        {
-            if (memberType.GetTypeInfo().IsEnum)
-            {
-                return enumStyle == EnumStorage.AsInteger ? "({0})::int".ToFormat(locator) : locator;
-            }
-
-			// Treat "unknown" PgTypes as jsonb (this way null checks of arbitary depth won't fail on cast).
-            return "CAST({0} as {1})".ToFormat(locator, GetPgType(memberType));
-        }
-
-        public static bool IsDate(this object value)
-        {
-            if (value == null) return false;
-
-            var type = value.GetType();
-
-            return type == typeof(DateTime) || type == typeof(DateTime?);
-        }
-    }
->>>>>>> 13d99805
 }