--- conflicted
+++ resolved
@@ -14,11 +14,7 @@
             Column = null;
         }
 
-<<<<<<< HEAD
-        public override Expression CompileBulkImporter(EnumStorage enumStorage, Expression writer, ParameterExpression document, ParameterExpression alias, ParameterExpression serializer, bool useCharBufferPooling)
-=======
         public override Expression CompileBulkImporter(EnumStorage enumStorage, Expression writer, ParameterExpression document, ParameterExpression alias, ParameterExpression serializer, ParameterExpression textWriter, bool useCharBufferPooling)
->>>>>>> b5c0d386
         {
             throw new NotSupportedException("This should not be used for CurrentVersionArgument");
         }
