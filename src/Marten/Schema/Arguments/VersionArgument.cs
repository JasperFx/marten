--- conflicted
+++ resolved
@@ -20,11 +20,7 @@
             PostgresType = "uuid";
         }
 
-<<<<<<< HEAD
-        public override Expression CompileBulkImporter(EnumStorage enumStorage, Expression writer, ParameterExpression document, ParameterExpression alias, ParameterExpression serializer, bool useCharBufferPooling)
-=======
         public override Expression CompileBulkImporter(EnumStorage enumStorage, Expression writer, ParameterExpression document, ParameterExpression alias, ParameterExpression serializer, ParameterExpression textWriter, bool useCharBufferPooling)
->>>>>>> b5c0d386
         {
             Expression value = Expression.Call(_newGuid);
 
