--- conflicted
+++ resolved
@@ -11,10 +11,7 @@
     {
         private static readonly MethodInfo _serializer = ReflectionHelper.GetProperty<UpdateBatch>(x => x.Serializer).GetMethod;
         private static readonly MethodInfo _getWriter = typeof(UpdateBatch).GetMethod(nameof(UpdateBatch.GetWriter));
-<<<<<<< HEAD
-=======
         private static readonly MethodInfo _toSegment = typeof(CharArrayTextWriter).GetMethod(nameof(CharArrayTextWriter.ToCharSegment));
->>>>>>> b5c0d386
         private static readonly MethodInfo _tojson = typeof(ISerializer).GetMethod(nameof(ISerializer.ToJson), new[] { typeof(object) });
         private static readonly MethodInfo _tojsonWithWriter = typeof(ISerializer).GetMethod(nameof(ISerializer.ToJson), new[] { typeof(object), typeof(CharArrayTextWriter) });
 
@@ -43,19 +40,11 @@
             else
             {
                 var writer = Expression.Variable(typeof(CharArrayTextWriter), "writer");
-<<<<<<< HEAD
-
-                var buffer = Expression.Call(writer, _writerBuffer);
-                var size = Expression.Call(writer, _writerSize);
-
-                return Expression.Block(new[] {writer},
-=======
 
                 var buffer = Expression.Call(writer, _writerBuffer);
                 var size = Expression.Call(writer, _writerSize);
 
                 return Expression.Block(new[] { writer },
->>>>>>> b5c0d386
                     Expression.Assign(writer, Expression.Call(updateBatch, _getWriter)),
                     Expression.Call(serializer, _tojsonWithWriter, doc, writer),
                     Expression.Call(call, _paramWithSizeMethod, argName, buffer, jsonb, size)
@@ -63,11 +52,7 @@
             }
         }
 
-<<<<<<< HEAD
-        public override Expression CompileBulkImporter(EnumStorage enumStorage, Expression writer, ParameterExpression document, ParameterExpression alias, ParameterExpression serializer, bool useCharBufferPooling)
-=======
         public override Expression CompileBulkImporter(EnumStorage enumStorage, Expression writer, ParameterExpression document, ParameterExpression alias, ParameterExpression serializer, ParameterExpression textWriter, bool useCharBufferPooling)
->>>>>>> b5c0d386
         {
             if (useCharBufferPooling)
             {
