using System;
using System.Linq;
using System.Reflection;
using System.Threading;
using JasperFx.CodeGeneration;
using JasperFx.CodeGeneration.Frames;
using JasperFx.CodeGeneration.Model;
using JasperFx.Core;
using JasperFx.Core.Reflection;
using Marten.Internal.CodeGeneration;
using Marten.Schema.Identity;
using Marten.Util;
using Npgsql;
using NpgsqlTypes;
using Weasel.Core;
using Weasel.Postgresql;

namespace Marten.Schema.Arguments;

// Public for code generation, just let it go.
public class UpsertArgument
{
    protected static readonly MethodInfo writeMethod =
        typeof(NpgsqlBinaryImporter).GetMethods().FirstOrDefault(x =>
            x.Name == "Write" && x.GetParameters().Length == 2 &&
            x.GetParameters()[0].ParameterType.IsGenericParameter &&
            x.GetParameters()[1].ParameterType == typeof(NpgsqlDbType))!;

    private MemberInfo[] _members;
    private string _postgresType;
    public string Arg { get; set; }

    public string PostgresType
    {
        get => _postgresType;
        set
        {
            if (value == null)
            {
                throw new ArgumentNullException();
            }

            _postgresType = value.Contains("(")
                ? value.Split('(')[0].Trim()
                : value;
        }
    }

    public string Column { get; set; }

    public MemberInfo[] Members
    {
        get => _members;
        set
        {
            _members = value;
            if (value != null)
            {
                var memberType = value.Last().GetMemberType();
                DbType = PostgresqlProvider.Instance.ToParameterType(memberType);

                if (_members.Length == 1)
                {
                    DotNetType = _members.Last().GetRawMemberType()!;
                }
                else
                {
                    var rawType = _members.LastOrDefault().GetRawMemberType();
                    if (!rawType.IsClass && !rawType.IsNullable())
                    {
                        DotNetType = typeof(Nullable<>).MakeGenericType(rawType);
                    }
                    else
                    {
                        DotNetType = rawType;
                    }
                }

                ParameterValue = _members.Select(x => x.Name).Join("?.");
            }
        }
    }

    public string ParameterValue { get; set; }

    public Type DotNetType { get; private set; }

    public NpgsqlDbType DbType { get; set; }

    public string ArgumentDeclaration()
    {
        return $"{Arg} {PostgresType}";
    }

    public virtual void GenerateCodeToModifyDocument(GeneratedMethod method, GeneratedType type, int i,
        Argument parameters,
        DocumentMapping mapping, StoreOptions options)
    {
        // Nothing
    }

    public virtual void GenerateCodeToSetDbParameterValue(GeneratedMethod method, GeneratedType type, int i,
        Argument parameters,
        DocumentMapping mapping, StoreOptions options)
    {
        var memberPath = _members.Select(x => x.Name).Join("?.");

        if (DotNetType.IsEnum || (DotNetType.IsNullable() && DotNetType.GetGenericArguments()[0].IsEnum))
        {
            writeEnumerationValues(method, i, parameters, options, memberPath);
        }
        else
        {
            var rawMemberType = _members.Last().GetRawMemberType();

<<<<<<< HEAD
            var dbTypeString = rawMemberType.IsArray
                ? $"{Constant.ForEnum(NpgsqlDbType.Array).Usage} | {Constant.ForEnum(PostgresqlProvider.Instance.ToParameterType(rawMemberType.GetElementType())).Usage}"
                : $"({typeof(NpgsqlDbType).FullNameInCode()})({(int)DbType})";
=======
            var dbTypeString = rawMemberType!.IsArray
                ? $"{Constant.ForEnum(NpgsqlDbType.Array).Usage} | {Constant.ForEnum(PostgresqlProvider.Instance.ToParameterType(rawMemberType.GetElementType()!)).Usage}"
                : Constant.ForEnum(DbType).Usage;
>>>>>>> a6a21d64

            if (rawMemberType.IsClass || rawMemberType.IsNullable() || _members.Length > 1)
            {
                method.Frames.Code($@"
BLOCK:if (document.{memberPath} != null)
var parameter{i} = {{0}}.{nameof(IGroupedParameterBuilder.AppendParameter)}(document.{ParameterValue});
parameter{i}.{nameof(NpgsqlParameter.NpgsqlDbType)} = {dbTypeString};
END
BLOCK:else
var parameter{i} = {{0}}.{nameof(IGroupedParameterBuilder.AppendParameter)}<object>({typeof(DBNull).FullNameInCode()}.Value);
END
", Use.Type<IGroupedParameterBuilder>());
            }
            else
            {
                method.Frames.Code($"var parameter{i} = {{0}}.{nameof(IGroupedParameterBuilder.AppendParameter)}(document.{ParameterValue});",  Use.Type<IGroupedParameterBuilder>());
            }
        }
    }

    private void writeEnumerationValues(GeneratedMethod method, int i, Argument parameters, StoreOptions options,
        string memberPath)
    {
        if (options.Advanced.DuplicatedFieldEnumStorage == EnumStorage.AsInteger)
        {
            if (DotNetType.IsNullable())
            {
                method.Frames.Code(
                    $"var parameter{i} = document.{memberPath} == null ? {{0}}.{nameof(IGroupedParameterBuilder.AppendParameter)}<object>({typeof(DBNull).FullNameInCode()}.Value) : {{0}}.{nameof(CommandBuilder.AppendParameter)}((int)document.{memberPath});",
                    Use.Type<IGroupedParameterBuilder>());

                method.Frames.Code($"parameter{i}.{nameof(NpgsqlParameter.NpgsqlDbType)} = {{0}};", NpgsqlDbType.Integer);
            }
            else
            {
                method.Frames.Code(
                    $"var parameter{i} = {{0}}.{nameof(IGroupedParameterBuilder.AppendParameter)}((int)document.{memberPath});", Use.Type<IGroupedParameterBuilder>());
                method.Frames.Code($"parameter{i}.{nameof(NpgsqlParameter.NpgsqlDbType)} = {{0}};",
                    NpgsqlDbType.Integer);
            }
        }
        else if (DotNetType.IsNullable())
        {
            method.Frames.Code(
                $"var parameter{i} = {{0}}.{nameof(IGroupedParameterBuilder.AppendParameter)}((document.{memberPath}).ToString());", Use.Type<IGroupedParameterBuilder>());
            method.Frames.Code($"parameter{i}.{nameof(NpgsqlParameter.NpgsqlDbType)} = {{0}};",
                NpgsqlDbType.Varchar);
        }
        else
        {
            method.Frames.Code(
                $"var parameter{i} = {{0}}.{nameof(IGroupedParameterBuilder.AppendParameter)}(document.{memberPath}.ToString());", Use.Type<IGroupedParameterBuilder>());
            method.Frames.Code($"parameter{i}.{nameof(NpgsqlParameter.NpgsqlDbType)} = {{0}};",
                NpgsqlDbType.Varchar);
        }
    }
    public virtual void GenerateBulkWriterCodeAsync(GeneratedType type, GeneratedMethod load, DocumentMapping mapping)
    {
        var rawMemberType = _members.Last().GetRawMemberType()!;


        var dbTypeString = rawMemberType.IsArray
<<<<<<< HEAD
            ? $"{Constant.ForEnum(NpgsqlDbType.Array).Usage} | {Constant.ForEnum(PostgresqlProvider.Instance.ToParameterType(rawMemberType.GetElementType())).Usage}"
            : $"({typeof(NpgsqlDbType).FullNameInCode()})({(int)DbType})";
=======
            ? $"{Constant.ForEnum(NpgsqlDbType.Array).Usage} | {Constant.ForEnum(PostgresqlProvider.Instance.ToParameterType(rawMemberType.GetElementType()!)).Usage}"
            : Constant.ForEnum(DbType).Usage;
>>>>>>> a6a21d64


        var memberPath = _members.Select(x => x.Name).Join("?.");

        if (mapping.IdStrategy is ValueTypeIdGeneration st)
        {
            st.WriteBulkWriterCodeAsync(load, mapping);
        }
        else if (DotNetType.IsEnum || (DotNetType.IsNullable() && DotNetType.GetGenericArguments()[0].IsEnum))
        {
            var isDeep = _members.Length > 0;
            var memberType = _members.Last().GetMemberType();
            var isNullable = memberType!.IsNullable();

            var enumType = isNullable ? memberType!.GetGenericArguments()[0] : memberType;
            var accessor = memberPath;

            if (DbType == NpgsqlDbType.Integer)
            {
                if (isNullable || isDeep)
                {
                    accessor =
                        $"{nameof(BulkLoader<string, int>.GetEnumIntValue)}<{enumType.FullNameInCode()}>(document.{memberPath})";
                }

                load.Frames.CodeAsync($"await writer.WriteAsync({accessor}, {{0}}, {{1}});", NpgsqlDbType.Integer,
                    Use.Type<CancellationToken>());
            }
            else
            {
                if (isNullable || isDeep)
                {
                    accessor =
                        $"GetEnumStringValue<{enumType!.FullNameInCode()}>(document.{memberPath})";
                }
                else
                {
                    accessor = $"document.{memberPath}.ToString()";
                }

                load.Frames.CodeAsync($"await writer.WriteAsync({accessor}, {{0}}, {{1}});", NpgsqlDbType.Varchar,
                    Use.Type<CancellationToken>());
            }
        }
        else if (DotNetType.IsNullable() && DotNetType.GetGenericArguments()[0].IsValueType)
        {
            var valueType = DotNetType.GetGenericArguments()[0];
            var accessor = $"GetNullable<{valueType}>(document.{memberPath})";
            var npgsqlType = DbType;
            load.Frames.CodeAsync($"await writer.WriteAsync({accessor}, {{0}}, {{1}});", npgsqlType,
                Use.Type<CancellationToken>());
        }
        else
        {
            load.Frames.CodeAsync($"await writer.WriteAsync(document.{ParameterValue}, {dbTypeString}, {{0}});",
                Use.Type<CancellationToken>());
        }
    }
}<|MERGE_RESOLUTION|>--- conflicted
+++ resolved
@@ -113,15 +113,9 @@
         {
             var rawMemberType = _members.Last().GetRawMemberType();
 
-<<<<<<< HEAD
-            var dbTypeString = rawMemberType.IsArray
-                ? $"{Constant.ForEnum(NpgsqlDbType.Array).Usage} | {Constant.ForEnum(PostgresqlProvider.Instance.ToParameterType(rawMemberType.GetElementType())).Usage}"
-                : $"({typeof(NpgsqlDbType).FullNameInCode()})({(int)DbType})";
-=======
             var dbTypeString = rawMemberType!.IsArray
                 ? $"{Constant.ForEnum(NpgsqlDbType.Array).Usage} | {Constant.ForEnum(PostgresqlProvider.Instance.ToParameterType(rawMemberType.GetElementType()!)).Usage}"
-                : Constant.ForEnum(DbType).Usage;
->>>>>>> a6a21d64
+                : $"({typeof(NpgsqlDbType).FullNameInCode()})({(int)DbType})";
 
             if (rawMemberType.IsClass || rawMemberType.IsNullable() || _members.Length > 1)
             {
@@ -184,13 +178,8 @@
 
 
         var dbTypeString = rawMemberType.IsArray
-<<<<<<< HEAD
-            ? $"{Constant.ForEnum(NpgsqlDbType.Array).Usage} | {Constant.ForEnum(PostgresqlProvider.Instance.ToParameterType(rawMemberType.GetElementType())).Usage}"
+            ? $"{Constant.ForEnum(NpgsqlDbType.Array).Usage} | {Constant.ForEnum(PostgresqlProvider.Instance.ToParameterType(rawMemberType.GetElementType()!)).Usage}"
             : $"({typeof(NpgsqlDbType).FullNameInCode()})({(int)DbType})";
-=======
-            ? $"{Constant.ForEnum(NpgsqlDbType.Array).Usage} | {Constant.ForEnum(PostgresqlProvider.Instance.ToParameterType(rawMemberType.GetElementType()!)).Usage}"
-            : Constant.ForEnum(DbType).Usage;
->>>>>>> a6a21d64
 
 
         var memberPath = _members.Select(x => x.Name).Join("?.");
