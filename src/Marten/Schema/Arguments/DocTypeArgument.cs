﻿using System.Linq.Expressions;
using System.Reflection;
using Baseline.Reflection;
using NpgsqlTypes;

namespace Marten.Schema.Arguments
{
    public class DocTypeArgument : UpsertArgument
    {
        private readonly static MethodInfo _getAlias = ReflectionHelper.GetMethod<DocumentMapping>(x => x.AliasFor(null));
        private static readonly MethodInfo _getType = typeof(object).GetMethod("GetType");

        public DocTypeArgument()
        {
            Arg = "docType";
            Column = DocumentMapping.DocumentTypeColumn;
            DbType = NpgsqlDbType.Varchar;
            PostgresType = "varchar";
        }

<<<<<<< HEAD
        public override Expression CompileBulkImporter(EnumStorage enumStorage, Expression writer, ParameterExpression document, ParameterExpression alias, ParameterExpression serializer, bool useCharBufferPooling)
=======
        public override Expression CompileBulkImporter(EnumStorage enumStorage, Expression writer, ParameterExpression document, ParameterExpression alias, ParameterExpression serializer, ParameterExpression textWriter, bool useCharBufferPooling)
>>>>>>> b5c0d386
        {
            var method = writeMethod.MakeGenericMethod(typeof(string));
            var dbType = Expression.Constant(DbType);

            return Expression.Call(writer, method, alias, dbType);
        }

        public override Expression CompileUpdateExpression(EnumStorage enumStorage, ParameterExpression call, ParameterExpression doc, ParameterExpression updateBatch, ParameterExpression mapping, ParameterExpression currentVersion, ParameterExpression newVersion, bool useCharBufferPooling)
        {
            var argName = Expression.Constant(Arg);
            var dbType = Expression.Constant(NpgsqlDbType.Varchar);

            var type = Expression.Call(doc, _getType);
            var alias = Expression.Call(mapping, _getAlias, type);

            return Expression.Call(call, _paramMethod, argName, alias, dbType);
        }
    }
}<|MERGE_RESOLUTION|>--- conflicted
+++ resolved
@@ -18,11 +18,7 @@
             PostgresType = "varchar";
         }
 
-<<<<<<< HEAD
-        public override Expression CompileBulkImporter(EnumStorage enumStorage, Expression writer, ParameterExpression document, ParameterExpression alias, ParameterExpression serializer, bool useCharBufferPooling)
-=======
         public override Expression CompileBulkImporter(EnumStorage enumStorage, Expression writer, ParameterExpression document, ParameterExpression alias, ParameterExpression serializer, ParameterExpression textWriter, bool useCharBufferPooling)
->>>>>>> b5c0d386
         {
             var method = writeMethod.MakeGenericMethod(typeof(string));
             var dbType = Expression.Constant(DbType);
