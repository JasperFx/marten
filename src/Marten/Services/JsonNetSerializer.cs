--- conflicted
+++ resolved
@@ -32,13 +32,8 @@
             ContractResolver = new JsonNetContractResolver()
         };
 
-<<<<<<< HEAD
-        // SAMPLE: newtonsoft-configuration
+        #region sample_newtonsoft-configuration
         private readonly JsonSerializer _serializer = new()
-=======
-        #region sample_newtonsoft-configuration
-        private readonly JsonSerializer _serializer = new JsonSerializer
->>>>>>> e2de6310
         {
             TypeNameHandling = TypeNameHandling.Auto,
 
