--- conflicted
+++ resolved
@@ -143,19 +143,11 @@
                     {
                         if (batch.HasCallbacks())
                         {
-<<<<<<< HEAD
-                            await executeCallbacksAsync(c, tkn, batch, list);
+                            await executeCallbacksAsync(c, tkn, batch, list).ConfigureAwait(false);
                         }
                         else
                         {
-                            await c.ExecuteNonQueryAsync(tkn);
-=======
-                            await executeCallbacksAsync(c, tkn, batch, list).ConfigureAwait(false);
-                        }
-                        else
-                        {
                             await c.ExecuteNonQueryAsync(tkn).ConfigureAwait(false);
->>>>>>> b5c0d386
                         }
                     }, token).ConfigureAwait(false);
                 }
