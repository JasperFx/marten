--- conflicted
+++ resolved
@@ -309,7 +309,7 @@
     [Fact]
     public async Task load_across_multiple_tenants_async()
     {
-        StoreOptions(opts => 
+        StoreOptions(opts =>
         {
             opts.Policies.AllDocumentsAreMultiTenanted();
         });
@@ -541,7 +541,7 @@
         {
             theStore.BulkInsertEnlistTransaction(data, Transaction.Current);
             scope.Complete();
-        }           
+        }
 
         using var session = theStore.QuerySession();
         session.Query<Target>().Count().ShouldBe(data.Length);
@@ -554,7 +554,7 @@
 
         using (var scope = new TransactionScope(TransactionScopeAsyncFlowOption.Enabled))
         {
-            theStore.BulkInsertEnlistTransaction(data, Transaction.Current);                
+            theStore.BulkInsertEnlistTransaction(data, Transaction.Current);
         }
 
         using var session = theStore.QuerySession();
@@ -642,9 +642,6 @@
         }
     }
 
-<<<<<<< HEAD
-
-=======
     [Fact]
     public async Task can_bulk_insert_soft_deletable_documents_when_using_overwrite_mode()
     {
@@ -662,7 +659,6 @@
             querying.Query<User>().Count().ShouldBe(2);
         }
     }
->>>>>>> c5eee997
 
     public Task InitializeAsync()
     {
