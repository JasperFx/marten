using System.Linq;
using System.Threading.Tasks;
using System.Transactions;
using Marten;
using Marten.Exceptions;
using Marten.Testing.Documents;
using Marten.Testing.Harness;
using Shouldly;
using Weasel.Core;
using Xunit;

namespace DocumentDbTests.Writing;

public class bulk_loading_Tests : OneOffConfigurationsContext, IAsyncLifetime
{
    [Fact]
    public async Task load_with_ignore_duplicates()
    {
        var data1 = Target.GenerateRandomData(100).ToArray();

        await theStore.BulkInsertAsync(data1);

        var data2 = Target.GenerateRandomData(50).ToArray();

        // Rigging up data2 so 5 of its values would be getting lost
        for (var i = 0; i < 5; i++)
        {
            data2[i].Id = data1[i].Id;
            data2[i].Number = -1;
        }

        await theStore.BulkInsertAsync(data2, BulkInsertMode.IgnoreDuplicates);

        using var session = theStore.QuerySession();
        session.Query<Target>().Count().ShouldBe(data1.Length + data2.Length - 5);

        for (var i = 0; i < 5; i++)
        {
            (await session.LoadAsync<Target>(data1[i].Id)).Number.ShouldBeGreaterThanOrEqualTo(0);
        }
    }

    [Fact]
    public async Task load_with_multiple_batches()
    {
        var data = Target.GenerateRandomData(100).ToArray();

        await theStore.BulkInsertAsync(data, batchSize: 15);

        theSession.Query<Target>().Count().ShouldBe(data.Length);

        (await theSession.LoadAsync<Target>(data[0].Id)).ShouldNotBeNull();
    }

    [Fact]
    public async Task load_with_overwrite_duplicates()
    {
        var data1 = Target.GenerateRandomData(100).ToArray();

        await theStore.BulkInsertAsync(data1);

        var data2 = Target.GenerateRandomData(50).ToArray();

        // Rigging up data2 so 5 of its values would be getting lost
        for (var i = 0; i < 5; i++)
        {
            data2[i].Id = data1[i].Id;
            data2[i].Number = -1;
        }

        await theStore.BulkInsertAsync(data2, BulkInsertMode.OverwriteExisting);

        using var session = theStore.QuerySession();
        session.Query<Target>().Count().ShouldBe(data1.Length + data2.Length - 5);

        // Values were overwritten
        for (var i = 0; i < 5; i++)
        {
            (await session.LoadAsync<Target>(data1[i].Id)).Number.ShouldBe(-1);
        }

        var count = session.Connection.CreateCommand()
            .Sql($"select count(*) from {SchemaName}.mt_doc_target where mt_last_modified is null")
            .ExecuteScalar();

        count.ShouldBe(0);
    }

    [Fact]
<<<<<<< HEAD
    public void load_with_overwrite_duplicates_and_update_condition()
    {
        var data1 = Target.GenerateRandomData(30)
            .Select(t => t with { Number = 100, String = "initial insert" })
            .ToArray();
        theStore.BulkInsert(data1);

        var data2 = data1.Take(20)
            .Select((t, i) => t with { Number = i < 10 ? 50 : 150, String = "second insert" })
            .ToArray();

        #region sample_BulkInsertWithUpdateCondition

        // perform a bulk insert of `Target` documents
        // but only overwrite existing if the existing document's "Number"
        // property is less then the new document's
        await theStore.BulkInsertAsync(
            data2,
            BulkInsertMode.OverwriteExisting,
            updateCondition: "(d.data ->> 'Number')::int <= (excluded.data ->> 'Number')::int");

        #endregion

        using var session = theStore.QuerySession();
        session.Query<Target>().Count().ShouldBe(data1.Length);

        // Values were overwritten
        session.Query<Target>().Count(t => t.Number == 100 && t.String == "initial insert").ShouldBe(20);
        session.Query<Target>().Count(t => t.Number == 150 && t.String == "second insert").ShouldBe(10);
        session.Query<Target>().Count(t => t.Number == 50).ShouldBe(0);
    }

    [Fact]
    public async Task load_with_overwrite_duplicates_and_update_condition_async()
    {
        var data1 = Target.GenerateRandomData(30)
            .Select(t => t with { Number = 100, String = "initial insert" })
            .ToArray();
        await theStore.BulkInsertAsync(data1);

        var data2 = data1.Take(20)
            .Select((t, i) => t with { Number = i < 10 ? 50 : 150, String = "second insert" })
            .ToArray();

        await theStore.BulkInsertAsync(data2, BulkInsertMode.OverwriteExisting, updateCondition: "(d.data ->> 'Number')::int <= (excluded.data ->> 'Number')::int");

        await using var session = theStore.QuerySession();
        (await session.Query<Target>().CountAsync()).ShouldBe(data1.Length);

        // Values were overwritten
        (await session.Query<Target>().CountAsync(t => t.Number == 100 && t.String == "initial insert")).ShouldBe(20);
        (await session.Query<Target>().CountAsync(t => t.Number == 150 && t.String == "second insert")).ShouldBe(10);
        (await session.Query<Target>().Count(t => t.Number == 50)).ShouldBe(0);
    }

    [Fact]
    public void load_with_small_batch()
=======
    public async Task load_with_small_batch()
>>>>>>> a6a21d64
    {
        #region sample_using_bulk_insert
        // This is just creating some randomized
        // document data
        var data = Target.GenerateRandomData(100).ToArray();

        // Load all of these into a Marten-ized database
        await theStore.BulkInsertAsync(data, batchSize: 500);

        // And just checking that the data is actually there;)
        theSession.Query<Target>().Count().ShouldBe(data.Length);
        #endregion

        (await theSession.LoadAsync<Target>(data[0].Id)).ShouldNotBeNull();
    }

    [Fact]
    public async Task load_with_small_batch_and_duplicated_data_field()
    {
        StoreOptions(_ =>
        {
            _.Schema.For<Target>().Duplicate(x => x.Date);
        });

        var data = Target.GenerateRandomData(100).ToArray();

        await theStore.BulkInsertAsync(data);

        theSession.Query<Target>().Count().ShouldBe(data.Length);

        theSession.Query<Target>().Any(x => x.Date == data[0].Date)
            .ShouldBeTrue();
    }

    [Fact]
    public async Task load_with_small_batch_and_duplicated_fields()
    {
        StoreOptions(_ => { _.Schema.For<Target>().Duplicate(x => x.String); });

        var data = Target.GenerateRandomData(100).ToArray();

        await theStore.BulkInsertAsync(data);

        theSession.Query<Target>().Count().ShouldBe(data.Length);

        theSession.Query<Target>().Any(x => x.String == data[0].String)
            .ShouldBeTrue();
    }

    [Fact]
    public async Task load_with_small_batch_and_ignore_duplicates_smoke_test()
    {
        #region sample_bulk_insert_with_IgnoreDuplicates
        var data = Target.GenerateRandomData(100).ToArray();

        await theStore.BulkInsertAsync(data, BulkInsertMode.IgnoreDuplicates);
        #endregion

        theSession.Query<Target>().Count().ShouldBe(data.Length);

        (await theSession.LoadAsync<Target>(data[0].Id)).ShouldNotBeNull();

        var count = theSession.Connection.CreateCommand()
            .Sql($"select count(*) from {SchemaName}.mt_doc_target where mt_last_modified is null")
            .ExecuteScalar();

        count.ShouldBe(0);
    }

    [Fact]
    public async Task load_with_small_batch_and_overwrites_smoke_test()
    {
        #region sample_bulk_insert_with_OverwriteExisting
        var data = Target.GenerateRandomData(100).ToArray();

        await theStore.BulkInsertAsync(data, BulkInsertMode.OverwriteExisting);
        #endregion

        theSession.Query<Target>().Count().ShouldBe(data.Length);

        (await theSession.LoadAsync<Target>(data[0].Id)).ShouldNotBeNull();
    }

    [Fact]
    public async Task load_with_ignore_duplicates_async()
    {
        var data1 = Target.GenerateRandomData(100).ToArray();

        await theStore.BulkInsertAsync(data1);

        var data2 = Target.GenerateRandomData(50).ToArray();

        // Rigging up data2 so 5 of its values would be getting lost
        for (var i = 0; i < 5; i++)
        {
            data2[i].Id = data1[i].Id;
            data2[i].Number = -1;
        }

        await theStore.BulkInsertAsync(data2, BulkInsertMode.IgnoreDuplicates);

        await using var session = theStore.QuerySession();
        session.Query<Target>().Count().ShouldBe(data1.Length + data2.Length - 5);

        for (var i = 0; i < 5; i++)
        {
            (await session.LoadAsync<Target>(data1[i].Id)).Number.ShouldBeGreaterThanOrEqualTo(0);
        }
    }

    [Fact]
    public async Task load_with_multiple_batches_async()
    {
        var data = Target.GenerateRandomData(100).ToArray();

        await theStore.BulkInsertAsync(data, batchSize: 15);

        theSession.Query<Target>().Count().ShouldBe(data.Length);

        (await theSession.LoadAsync<Target>(data[0].Id)).ShouldNotBeNull();
    }

    [Fact]
    public async Task load_with_overwrite_duplicates_async()
    {
        var data1 = Target.GenerateRandomData(100).ToArray();

        await theStore.BulkInsertAsync(data1);

        var data2 = Target.GenerateRandomData(50).ToArray();

        // Rigging up data2 so 5 of its values would be getting lost
        for (var i = 0; i < 5; i++)
        {
            data2[i].Id = data1[i].Id;
            data2[i].Number = -1;
        }

        await theStore.BulkInsertAsync(data2, BulkInsertMode.OverwriteExisting);

        await using var session = theStore.QuerySession();
        session.Query<Target>().Count().ShouldBe(data1.Length + data2.Length - 5);

        // Values were overwritten
        for (var i = 0; i < 5; i++)
        {
            (await session.LoadAsync<Target>(data1[i].Id)).Number.ShouldBe(-1);
        }

        var count = session.Connection.CreateCommand()
            .Sql($"select count(*) from {SchemaName}.mt_doc_target where mt_last_modified is null")
            .ExecuteScalar();

        count.ShouldBe(0);
    }

    [Fact]
    public async Task load_with_small_batch_async()
    {
        #region sample_using_bulk_insert_async
        // This is just creating some randomized
        // document data
        var data = Target.GenerateRandomData(100).ToArray();

        // Load all of these into a Marten-ized database
        await theStore.BulkInsertAsync(data, batchSize: 500);

        // And just checking that the data is actually there;)
        theSession.Query<Target>().Count().ShouldBe(data.Length);
        #endregion

        (await theSession.LoadAsync<Target>(data[0].Id)).ShouldNotBeNull();
    }

    [Fact]
    public async Task load_across_multiple_tenants_async()
    {
        StoreOptions(opts =>
        {
            opts.Policies.AllDocumentsAreMultiTenanted();
        });

        var data = Target.GenerateRandomData(100).ToArray();

        var tenant1 = "tenant_1";
        var tenant2 = "tenant_2";

        await theStore.BulkInsertAsync(tenant1, data, BulkInsertMode.OverwriteExisting);
        await theStore.BulkInsertAsync(tenant2, data, BulkInsertMode.OverwriteExisting);

        var tenant1Session = theStore.QuerySession(tenant1);
        var tenant2Session = theStore.QuerySession(tenant2);

        theSession.Query<Target>().Where(x => x.AnyTenant()).Count().ShouldBe(data.Length * 2);
        tenant1Session.Query<Target>().Count().ShouldBe(data.Length);
        tenant2Session.Query<Target>().Count().ShouldBe(data.Length);

        (await tenant1Session.LoadAsync<Target>(data[0].Id)).ShouldNotBeNull();
        (await tenant2Session.LoadAsync<Target>(data[0].Id)).ShouldNotBeNull();
    }

    [Fact]
    public async Task load_with_small_batch_and_duplicated_data_field_async()
    {
        StoreOptions(_ =>
        {
            _.Schema.For<Target>().Duplicate(x => x.Date);
        });

        var data = Target.GenerateRandomData(100).ToArray();

        await theStore.BulkInsertAsync(data);

        theSession.Query<Target>().Count().ShouldBe(data.Length);

        var cmd = theSession.Query<Target>().Where(x => x.Date == data[0].Date).ToCommand();

        theSession.Query<Target>().Any(x => x.Date == data[0].Date)
            .ShouldBeTrue();
    }

    [Fact]
    public async Task load_with_small_batch_and_duplicated_fields_async()
    {
        StoreOptions(_ => { _.Schema.For<Target>().Duplicate(x => x.String); });

        var data = Target.GenerateRandomData(100).ToArray();

        await theStore.BulkInsertAsync(data);

        theSession.Query<Target>().Count().ShouldBe(data.Length);

        theSession.Query<Target>().Any(x => x.String == data[0].String)
            .ShouldBeTrue();
    }

    internal async Task BulkInsertModeSamples()
    {
        #region sample_BulkInsertMode_usages

        // Just say we have an array of documents we want to bulk insert
        var data = Target.GenerateRandomData(100).ToArray();

        using var store = DocumentStore.For("some connection string");

        // Discard any documents that match the identity of an existing document
        // in the database
        await store.BulkInsertDocumentsAsync(data, BulkInsertMode.IgnoreDuplicates);

        // This is the default mode, the bulk insert will fail if any duplicate
        // identities with existing data or within the data set being loaded are detected
        await store.BulkInsertDocumentsAsync(data, BulkInsertMode.InsertsOnly);

        // Overwrite any existing documents with the same identity as the documents
        // being loaded
        await store.BulkInsertDocumentsAsync(data, BulkInsertMode.OverwriteExisting);

        #endregion
    }

    internal async Task MultiTenancySample()
    {
        #region sample_MultiTenancyWithBulkInsert

        // Just say we have an array of documents we want to bulk insert
        var data = Target.GenerateRandomData(100).ToArray();

        using var store = DocumentStore.For(opts =>
        {
            opts.Connection("some connection string");
            opts.Policies.AllDocumentsAreMultiTenanted();
        });

        // If multi-tenanted
        await store.BulkInsertDocumentsAsync("a tenant id", data);

        #endregion
    }

    [Fact]
    public async Task load_with_small_batch_and_ignore_duplicates_smoke_test_async()
    {
        #region sample_bulk_insert_async_with_IgnoreDuplicates
        var data = Target.GenerateRandomData(100).ToArray();

        await theStore.BulkInsertAsync(data, BulkInsertMode.IgnoreDuplicates);
        #endregion

        theSession.Query<Target>().Count().ShouldBe(data.Length);

        (await theSession.LoadAsync<Target>(data[0].Id)).ShouldNotBeNull();

        var count = theSession.Connection.CreateCommand()
            .Sql($"select count(*) from {SchemaName}.mt_doc_target where mt_last_modified is null")
            .ExecuteScalar();

        count.ShouldBe(0);
    }

    [Fact]
    public async Task load_with_small_batch_and_overwrites_smoke_test_async()
    {
        #region sample_bulk_insert_async_with_OverwriteExisting
        var data = Target.GenerateRandomData(100).ToArray();

        await theStore.BulkInsertAsync(data, BulkInsertMode.OverwriteExisting);
        #endregion

        theSession.Query<Target>().Count().ShouldBe(data.Length);

        (await theSession.LoadAsync<Target>(data[0].Id)).ShouldNotBeNull();
    }

    [Fact]
    public async Task store_multiple_types_of_documents_at_one_time()
    {
        var user1 = new User();
        var user2 = new User();
        var issue1 = new Issue();
        var issue2 = new Issue();
        var company1 = new Company();
        var company2 = new Company();

        theSession.Store<object>(user1, user2, issue1, issue2, company1, company2);
        await theSession.SaveChangesAsync();

        using (var querying = theStore.QuerySession())
        {
            querying.Query<User>().Count().ShouldBe(2);
            querying.Query<Issue>().Count().ShouldBe(2);
            querying.Query<Company>().Count().ShouldBe(2);
        }
    }

    [Fact]
    public async Task store_multiple_types_of_documents_at_one_time_by_StoreObjects()
    {
        var user1 = new User();
        var user2 = new User();
        var issue1 = new Issue();
        var issue2 = new Issue();
        var company1 = new Company();
        var company2 = new Company();

        var documents = new object[] { user1, user2, issue1, issue2, company1, company2};
        theSession.StoreObjects(documents);
        await theSession.SaveChangesAsync();

        using (var querying = theStore.QuerySession())
        {
            querying.Query<User>().Count().ShouldBe(2);
            querying.Query<Issue>().Count().ShouldBe(2);
            querying.Query<Company>().Count().ShouldBe(2);
        }
    }

    [Fact]
    public async Task can_bulk_insert_mixed_list_of_objects()
    {
        var user1 = new User();
        var user2 = new User();
        var issue1 = new Issue();
        var issue2 = new Issue();
        var company1 = new Company();
        var company2 = new Company();

        var documents = new object[] { user1, user2, issue1, issue2, company1, company2 };

        await theStore.BulkInsertAsync(documents);

        using (var querying = theStore.QuerySession())
        {
            querying.Query<User>().Count().ShouldBe(2);
            querying.Query<Issue>().Count().ShouldBe(2);
            querying.Query<Company>().Count().ShouldBe(2);
        }
    }

    [Fact]
    public async Task can_bulk_insert_mixed_list_of_objects_by_objects()
    {
        var user1 = new User();
        var user2 = new User();
        var issue1 = new Issue();
        var issue2 = new Issue();
        var company1 = new Company();
        var company2 = new Company();

        var documents = new object[] { user1, user2, issue1, issue2, company1, company2 };

        await theStore.BulkInsertDocumentsAsync(documents);

        await using var querying = theStore.QuerySession();
        querying.Query<User>().Count().ShouldBe(2);
        querying.Query<Issue>().Count().ShouldBe(2);
        querying.Query<Company>().Count().ShouldBe(2);
    }

    [Fact]
    public async Task load_enlist_transaction()
    {
        var data = Target.GenerateRandomData(100).ToArray();

        using (var scope = new TransactionScope(TransactionScopeAsyncFlowOption.Enabled))
        {
            await theStore.BulkInsertEnlistTransactionAsync(data, Transaction.Current);
            scope.Complete();
        }

        using var session = theStore.QuerySession();
        session.Query<Target>().Count().ShouldBe(data.Length);
    }

    [Fact]
    public async Task load_enlist_transaction_no_commit()
    {
        var data = Target.GenerateRandomData(100).ToArray();

        using (var scope = new TransactionScope(TransactionScopeAsyncFlowOption.Enabled))
        {
<<<<<<< HEAD
            theStore.BulkInsertEnlistTransaction(data, Transaction.Current);
=======
            await theStore.BulkInsertEnlistTransactionAsync(data, Transaction.Current);
>>>>>>> a6a21d64
        }

        using var session = theStore.QuerySession();
        Should.Throw<MartenCommandException>(() => session.Query<Target>().Count());
    }

    [Fact]
    public async Task load_enlist_transaction_async()
    {
        var data = Target.GenerateRandomData(100).ToArray();

        using (var scope = new TransactionScope(TransactionScopeAsyncFlowOption.Enabled))
        {
            await theStore.BulkInsertEnlistTransactionAsync(data, Transaction.Current);
            scope.Complete();
        }

        await using var session = theStore.QuerySession();
        session.Query<Target>().Count().ShouldBe(data.Length);
    }

    [Fact]
    public async Task load_enlist_transaction_async_no_commit()
    {
        var data = Target.GenerateRandomData(100).ToArray();

        using (var scope = new TransactionScope(TransactionScopeAsyncFlowOption.Enabled))
        {
            await theStore.BulkInsertEnlistTransactionAsync(data, Transaction.Current);
        }

        await using var session = theStore.QuerySession();
        Should.Throw<MartenCommandException>(() => session.Query<Target>().Count());
    }

    [Fact]
    public async Task can_bulk_insert_mixed_list_of_objects_enlist_transaction()
    {
        var user1 = new User();
        var user2 = new User();
        var issue1 = new Issue();
        var issue2 = new Issue();
        var company1 = new Company();
        var company2 = new Company();

        var documents = new object[] { user1, user2, issue1, issue2, company1, company2 };

        using (var scope = new TransactionScope(TransactionScopeAsyncFlowOption.Enabled))
        {
            await theStore.BulkInsertEnlistTransactionAsync(documents, Transaction.Current);
            scope.Complete();
        }

        using (var querying = theStore.QuerySession())
        {
            querying.Query<User>().Count().ShouldBe(2);
            querying.Query<Issue>().Count().ShouldBe(2);
            querying.Query<Company>().Count().ShouldBe(2);
        }
    }

    [Fact]
    public async Task can_bulk_insert_mixed_list_of_objects_enlist_transaction_async()
    {
        var user1 = new User();
        var user2 = new User();
        var issue1 = new Issue();
        var issue2 = new Issue();
        var company1 = new Company();
        var company2 = new Company();

        var documents = new object[] { user1, user2, issue1, issue2, company1, company2 };

        using (var scope = new TransactionScope(TransactionScopeAsyncFlowOption.Enabled))
        {
            await theStore.BulkInsertEnlistTransactionAsync(documents, Transaction.Current);
            scope.Complete();
        }

        await using (var querying = theStore.QuerySession())
        {
            querying.Query<User>().Count().ShouldBe(2);
            querying.Query<Issue>().Count().ShouldBe(2);
            querying.Query<Company>().Count().ShouldBe(2);
        }
    }

    [Fact]
    public async Task can_bulk_insert_soft_deletable_documents_when_using_overwrite_mode()
    {
        StoreOptions(x => x.Schema.For<User>().SoftDeletedWithIndex());

        var doc1 = new User();
        var doc2 = new User();

        var documents = new object[] { doc1, doc2 };

        await theStore.BulkInsertAsync(documents, BulkInsertMode.OverwriteExisting);

        await using (var querying = theStore.QuerySession())
        {
            querying.Query<User>().Count().ShouldBe(2);
        }
    }

    public Task InitializeAsync()
    {
        return theStore.Advanced.Clean.DeleteAllDocumentsAsync();
    }

    public Task DisposeAsync()
    {
        Dispose();
        return Task.CompletedTask;
    }
}<|MERGE_RESOLUTION|>--- conflicted
+++ resolved
@@ -87,13 +87,12 @@
     }
 
     [Fact]
-<<<<<<< HEAD
-    public void load_with_overwrite_duplicates_and_update_condition()
+    public async Task load_with_overwrite_duplicates_and_update_condition()
     {
         var data1 = Target.GenerateRandomData(30)
             .Select(t => t with { Number = 100, String = "initial insert" })
             .ToArray();
-        theStore.BulkInsert(data1);
+        await theStore.BulkInsertAsync(data1);
 
         var data2 = data1.Take(20)
             .Select((t, i) => t with { Number = i < 10 ? 50 : 150, String = "second insert" })
@@ -111,29 +110,6 @@
 
         #endregion
 
-        using var session = theStore.QuerySession();
-        session.Query<Target>().Count().ShouldBe(data1.Length);
-
-        // Values were overwritten
-        session.Query<Target>().Count(t => t.Number == 100 && t.String == "initial insert").ShouldBe(20);
-        session.Query<Target>().Count(t => t.Number == 150 && t.String == "second insert").ShouldBe(10);
-        session.Query<Target>().Count(t => t.Number == 50).ShouldBe(0);
-    }
-
-    [Fact]
-    public async Task load_with_overwrite_duplicates_and_update_condition_async()
-    {
-        var data1 = Target.GenerateRandomData(30)
-            .Select(t => t with { Number = 100, String = "initial insert" })
-            .ToArray();
-        await theStore.BulkInsertAsync(data1);
-
-        var data2 = data1.Take(20)
-            .Select((t, i) => t with { Number = i < 10 ? 50 : 150, String = "second insert" })
-            .ToArray();
-
-        await theStore.BulkInsertAsync(data2, BulkInsertMode.OverwriteExisting, updateCondition: "(d.data ->> 'Number')::int <= (excluded.data ->> 'Number')::int");
-
         await using var session = theStore.QuerySession();
         (await session.Query<Target>().CountAsync()).ShouldBe(data1.Length);
 
@@ -144,10 +120,7 @@
     }
 
     [Fact]
-    public void load_with_small_batch()
-=======
     public async Task load_with_small_batch()
->>>>>>> a6a21d64
     {
         #region sample_using_bulk_insert
         // This is just creating some randomized
@@ -568,11 +541,7 @@
 
         using (var scope = new TransactionScope(TransactionScopeAsyncFlowOption.Enabled))
         {
-<<<<<<< HEAD
-            theStore.BulkInsertEnlistTransaction(data, Transaction.Current);
-=======
             await theStore.BulkInsertEnlistTransactionAsync(data, Transaction.Current);
->>>>>>> a6a21d64
         }
 
         using var session = theStore.QuerySession();
